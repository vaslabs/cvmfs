--- conflicted
+++ resolved
@@ -25,18 +25,15 @@
 const float Database::kSchemaEpsilon = 0.0005;  // floats get imprecise in SQlite
 
 
-<<<<<<< HEAD
+void SqlError(const std::string &error_msg, const Database &database) {
+  LogCvmfs(kLogCatalog, kLogStderr, "%s\nSQLite said: '%s'",
+           error_msg.c_str(), database.GetLastErrorMsg().c_str());
+}
+
+
 Database::Database(const std::string filename,
                    const sqlite::DbOpenMode open_mode)
 {
-=======
-void SqlError(const std::string &error_msg, const Database &database) {
-  LogCvmfs(kLogCatalog, kLogStderr, "%s\nSQLite said: '%s'",
-           error_msg.c_str(), database.GetLastErrorMsg().c_str());
-}
-
-Database::Database(const std::string filename, const OpenMode open_mode) {
->>>>>>> 15767174
   int retval;
 
   filename_ = filename;
@@ -241,13 +238,6 @@
     }
   }
 
-<<<<<<< HEAD
- create_schema_fail:
-  LogCvmfs(kLogSql, kLogVerboseMsg, "sql failure %s",
-           sqlite3_errmsg(sqlite_db));
-  sqlite3_close(sqlite_db);
-  return false;
-=======
   // insert root path (when given)
   if (! root_path.empty()) {
     Sql insert_root_path(database,
@@ -264,7 +254,6 @@
   }
 
   return true;
->>>>>>> 15767174
 }
 
 std::string Database::GetLastErrorMsg() const {
