--- conflicted
+++ resolved
@@ -138,13 +138,10 @@
 
   bool IgnoreFileCallback(const std::string &parent_dir,
                           const std::string &file_name);
-<<<<<<< HEAD
-=======
 
   // Called by Upload Spooler
   void PublishFilesCallback(const upload::SpoolerResult &result);
   void PublishHardlinksCallback(const upload::SpoolerResult &result);
->>>>>>> 5614deef
 
   // Hardlink handling
   void CompleteHardlinks(SyncItem &entry);
