#!/bin/sh
#
# This file is part of the CernVM File System
# This script takes care of creating, removing, and maintaining repositories
# on a Stratum 0/1 server

set -e # ESSENTIAL! Don't remove this!
       # Stops the server script in case anything unexpected occures, so that
       # malfunctions cause as less as possible damage.
       # For example a crashing `cvmfs_server publish` is prevented from wiping
       # the scratch area, giving us a chance to fix and retry the process.

die() {
  echo -e $1 >&2
  exit 1
}


################################################################################
#                                                                              #
#                              Environment Setup                               #
#                                                                              #
################################################################################


# setup server hooks: no-ops (overrideable by /etc/cvmfs/cvmfs_server_hooks.sh)
transaction_before_hook() { :; }
transaction_after_hook() { :; }
abort_before_hook() { :; }
abort_after_hook() { :; }
publish_before_hook() { :; }
publish_after_hook() { :; }

[ -f /etc/cvmfs/cvmfs_server_hooks.sh ] && . /etc/cvmfs/cvmfs_server_hooks.sh

# Find out about Apache's name and configuration Directory depending on the Distribution
if which httpd2 >/dev/null 2>&1; then #SLES/OpenSuSE
  APACHE_SERVICE="apache2"
  APACHE_CONF=${APACHE_SERVICE}
elif which apache2 >/dev/null 2>&1; then # Debian based
  APACHE_SERVICE="apache2"
  APACHE_CONF=${APACHE_SERVICE}
else
  APACHE_SERVICE="httpd" # EL based
  APACHE_CONF=${APACHE_SERVICE}
fi

# Find the service binary
if [ -x /sbin/service ]; then
  SERVICE_BIN="/sbin/service"
else
  SERVICE_BIN="/usr/sbin/service" # Ubuntu
fi
[ -z "$SERVICE_BIN" ] && die "Could not locate 'service' utility"

# Find the fuser binary
if [ -x /sbin/fuser ]; then
  fuser="/sbin/fuser" # RHEL
else
  fuser="/bin/fuser"  # Ubuntu, SuSe
fi

# standard values
CVMFS_DEFAULT_USE_FILE_CHUNKING=true
CVMFS_DEFAULT_MIN_CHUNK_SIZE=4194304
CVMFS_DEFAULT_AVG_CHUNK_SIZE=8388608
CVMFS_DEFAULT_MAX_CHUNK_SIZE=16777216


################################################################################
#                                                                              #
#                              Utility Functions                               #
#                                                                              #
################################################################################


cvmfs_mkfqrn() {
   local repo=$1

   if [ -z "$repo" ]; then
      echo
      return 0
   fi

   echo $repo | grep \\. || echo "${repo}.${CVMFS_DEFAULT_DOMAIN}"
   return 0
}


# checks if the given command name is a supported command of cvmfs_server
#
# @param subcommand   the subcommand to be called
# @return   0 if the command was recognized
is_subcommand() {
  subcommand=$1
  supported_commands="mkfs add-replica publish rollback rmfs alterfs resign list \
    info lstags check transaction abort snapshot skeleton migrate"
  for possible_command in $supported_commands; do
    if [ x"$possible_command" = x"$subcommand" ]; then
      return 0
    fi
  done

  return 1
}


# returns the version string of the current cvmfs installation
cvmfs_version_string() {
  local version_string
  if ! cvmfs_swissknife version > /dev/null 2>&1; then
    # Fallback: for CernVM-FS versions before 2.1.7
    # this is just a security measure... it should never happen, since this
    # function was introduced with CernVM-FS 2.1.7
    version_string=$(cvmfs_swissknife --version | sed -n '2{p;q}' | awk '{print $2}')
  else
    version_string=$(cvmfs_swissknife --version)
  fi
  echo $version_string
}
version_major() { echo $1 | cut --delimiter=. --fields=1; }
version_minor() { echo $1 | cut --delimiter=. --fields=2; }
version_patch() { echo $1 | cut --delimiter=. --fields=3; }
version_greater_or_equal() {
  local needle=$1
  local current=$(cvmfs_version_string)
  [ $(version_major $current) -ge $(version_major $needle) ] && \
  [ $(version_minor $current) -ge $(version_minor $needle) ] && \
  [ $(version_patch $current) -ge $(version_patch $needle) ]
}
version_equal() {
  local needle=$1
  local current=$(cvmfs_version_string)
  [ $(version_major $current) -eq $(version_major $needle) ] && \
  [ $(version_minor $current) -eq $(version_minor $needle) ] && \
  [ $(version_patch $current) -eq $(version_patch $needle) ]
}

# prints some help information optionally followed by an error message
# afterwards it aborts the script
#
# @param errormsg   an optional error message that is printed after the
#                   actual usage text
usage() {
  errormsg=$1

  echo "\
CernVM-FS Server Tool $(cvmfs_version_string)

Usage: cvmfs_server COMMAND [options] <parameters>

Supported Commands:
  mkfs          [-w stratum0 url] [-u upstream storage] [-o owner] 
                [-m replicable] [-f union filesystem type]
                <fully qualified repository name>
                Creates a new repository with a given name
  add-replica   [-u stratum1 upstream storage] [-o owner]
                <stratum 0 url> <public key>
                Creates a Stratum 1 replica of a Stratum 0 repository
  publish       [-d debug mode | -D blocking debug mode] [-p pause for tweaks]
                [-a tag name] [-c tag channel] [ -t tag description ]
                [-r tag name]
                <fully qualified name>
                Make a new repository snapshot
  rmfs          [-f don't ask again]
                <fully qualified name>
                Remove the repository
  abort         [-f don't ask again]
                <fully qualified name>
                Abort transaction and return to the state before
  rollback      [-t tag] [-f don't ask again]
                <fully qualified name>
                Re-publishes the given tag as the new latest revision.
                All snapshots between trunk and the target tag become
                inaccessible.  Without a tag name, trunk-previous is used.
  resign        <fully qualified name>
                Re-sign the 30 day whitelist
  info          <fully qualified name>
                Print summary about the repository
  lstags        <fully qualified name>
                Print named tags (snapshots) of the reoppsitory
  check         [-c disable data chunk existence check]
                [-t tag (check given tag instead of trunk)]
                <fully qualified name>
                Checks if the repository is sane
  transaction   <fully qualified name>
                Start to edit a repository
  snapshot      <fully qualified name>
                Synchronize a Stratum 1 replica with the Stratum 0 source
  migrate       <fully qualified name>
                Migrates a repository to the current version of CernVM-FS
  list          List available repositories
"


  if [ x"$errormsg" != x ]; then
    echo "\
________________________________________________________________________

NOTE: $errormsg
"
    exit 3
  else
    exit 2
  fi
}

# retrieves (or guesses) the version of CernVM-FS that was used to create the
# repository whose server.conf is currently sourced
# Note: this assumes that server.conf is already sourced!
repository_creator_version() {
  local version=$CVMFS_CREATOR_VERSION
  if [ x"$version" = x ]; then
    version="2.1.6" # 2.1.6 was the last version, that did not store the creator
                    # version... therefore this has to be handled as "<= 2.1.6"
                    # Note: see also `mangle_version_string()`
  fi
  echo $version
}

# whenever you print the version string you should use this function since
# a repository created before CernVM-FS 2.1.7 cannot be fingerprinted
# correctly...
# @param version_string  the plain version string
mangle_version_string() {
  local version_string=$1
  if [ x"$version_string" = x"2.1.6" ]; then
    echo "2.1.6 or lower"
  else
    echo $version_string
  fi
}

# checks if the sourced server.conf is compatible with the running version of
# this script.
# Note: this assumes that server.conf was already sourced!
# @param nokill  (optional) if not set -> `exit 1` on incompatibility
check_repository_compatibility() {
  local creator=$(repository_creator_version)
  local current=$(cvmfs_version_string)
  local nokill=$1
  if [ "$creator" = "$current" ]; then
    return 0 # trivial case... no update of CernVM-FS taken place
  fi

  # repository format changed from 2.1.6 to 2.1.7
<<<<<<< HEAD
  # Currently all other version updates do not need a migration
  if [ "$creator" != "2.1.6" ] && version_greater_or_equal "2.1.7"; then
=======
  # config files changed as of 2.1.12 for stratum 0
  # Currently all other version updates do not need a migration
  if [ "$CVMFS_REPOSITORY_TYPE" != "stratum0" ] && [ "$creator" != "2.1.6" ] && \
     version_greater_or_equal "2.1.7";
  then
    return 0
  fi

  if [ "$creator" != "2.1.6" ] && [ "$creator" != "2.1.7" ] && \
     [ "$creator" != "2.1.8" ] && [ "$creator" != "2.1.9" ] && \
     [ "$creator" != "2.1.10" ] && [ "$creator" != "2.1.11" ] && \
     version_greater_or_equal "2.1.12";
  then
>>>>>>> 54392307
    return 0
  fi

  # if 'nokill' is set, be silent and just return 1
  if [ $# -gt 0 ]; then
    return 1
  fi

  echo "\
This Repository was created with CernVM-FS $(mangle_version_string $creator).
You are currently running CernVM-FS $(mangle_version_string $current), which is
incompatible to $(mangle_version_string $creator).

Please run \`cvmfs_server migrate\` to update your repository before proceeding."
  exit 1
}


# checks if the given repository name already exists
#
# @param given_name   the name of the repository to be checked
# @return             0 if the repository was found
check_repository_existence() {
  local given_name="$1"
  local fqrn

  # empty name is not allowed (and thus does not exist)
  if [ x"$given_name" = x ]; then
    return 1
  fi

  # Check if exists
  fqrn=$(cvmfs_mkfqrn $given_name)
  [ -d /etc/cvmfs/repositories.d/$fqrn ]
}


# checks if the running user is root
#
# @return   0 if the current user is root
is_root() {
  [ $(id -u) -eq 0 ]
}


# checks if a given repository is a stratum 0 repository
#
# @param name   the repository name to be checked
# @return       0 if it is a stratum 0 repository
is_stratum0() {
  local name=$1
  ! [ -f /etc/cvmfs/repositories.d/$name/replica.conf ]
}


# checks if a given repository is a stratum 1 repository
#
# @param name   the repository name to be checked
# @return       0 if it is a stratum 1 repository
is_stratum1() {
  local name=$1
  ! is_stratum0 $name
}

# checks if a given repository is replicable
#
# @param name   the repository name to be checked
# @return       0 if it is a stratum0 repository and replicable
is_master_replica() {
  local name=$1
  local is_master_replica

  if [ $(echo $name | cut --bytes=1-7) = "http://" ]; then
    is_master_replica=$(cvmfs_swissknife info -r $name -m 2>/dev/null)
  else
    is_stratum0 $name || return 1
    . /etc/cvmfs/repositories.d/${name}/server.conf
    is_master_replica=$(cvmfs_swissknife info -r $CVMFS_STRATUM0 -m 2>/dev/null)
  fi

  [ "x$is_master_replica" = "xtrue" ]
}


# checks if a user exists in the system
#
# @param user   the name of the user to be checked
# @return       0 if user was found
check_user() {
  local user=$1
  id $user > /dev/null 2>&1
}


has_selinux() {
  [ -f /selinux/enforce ] && [ $(cat /selinux/enforce) -ne 0 ]
}

# for some reason `mount -o remount,(ro|rw) /cvmfs/$name` does not work on older
# platforms if we set the SELinux context=... parameter in /etc/fstab
# this dry-runs the whole mount, remount, unmount cycle to find out if it works
<<<<<<< HEAD
# correctly
# @returns  0 if the whole cycle worked as expected
try_mount_remount_cycle() {
=======
# correctly (aufs version)
# @returns  0 if the whole cycle worked as expected
try_mount_remount_cycle_aufs() {
>>>>>>> 54392307
  local tmpdir
  tmpdir=$(mktemp -d)
  mkdir ${tmpdir}/a ${tmpdir}/b ${tmpdir}/c
  mount -t aufs \
<<<<<<< HEAD
    -o br=${tmpdir}/a=ro:${tmpdir}/b=rw,ro,context=system_u:object_r:default_t:s0 \
    try_remount_aufs ${tmpdir}/c  > /dev/null 2>&1 || return 1
=======
      -o br=${tmpdir}/a=ro:${tmpdir}/b=rw,ro,context=system_u:object_r:default_t:s0 \
      try_remount_aufs ${tmpdir}/c  > /dev/null 2>&1 || return 1
  mount -o remount,rw ${tmpdir}/c > /dev/null 2>&1 || return 2
  mount -o remount,ro ${tmpdir}/c > /dev/null 2>&1 || return 3
  umount ${tmpdir}/c              > /dev/null 2>&1 || return 4
  rm -fR ${tmpdir}
  return 0
}

# test the mount, remount, unmount cycle (overlayfs version)
# @returns  0 if the whole cycle worked as expected
try_mount_remount_cycle_overlayfs() {
  local tmpdir
  tmpdir=$(mktemp -d)
  mkdir ${tmpdir}/a ${tmpdir}/b ${tmpdir}/c
  mount -t overlayfs \
      -o upperdir=${tmpdir}/b,lowerdir=${tmpdir}/a,ro,context=system_u:object_r:default_t:s0 \
      try_remount_overlayfs ${tmpdir}/c  > /dev/null 2>&1 || return 1
>>>>>>> 54392307
  mount -o remount,rw ${tmpdir}/c > /dev/null 2>&1 || return 2
  mount -o remount,ro ${tmpdir}/c > /dev/null 2>&1 || return 3
  umount ${tmpdir}/c              > /dev/null 2>&1 || return 4
  rm -fR ${tmpdir}
  return 0
}


# checks if the right number of arguments was provided
# if the wrong number was provided it will kill the script after printing the
# usage text and an error message
#
# @param expected_parameter_count   number of expected parameters
# @param provided_parameter_count   number of provided parameters
check_parameter_count() {
  local expected_parameter_count=$1
  local provided_parameter_count=$2

  if [ $provided_parameter_count -lt $expected_parameter_count ]; then
    usage "Too few arguments provided"
  fi
  if [ $provided_parameter_count -gt $expected_parameter_count ]; then
    usage "Too many arguments provided"
  fi
}


# mangles the repository name into a fully qualified repository name
#
# @param repository_name       the repository name given by the user
# @return                      echoes the correct repository name to use
get_repository_name() {
  local repository_name=$1
  echo $(cvmfs_mkfqrn $repository_name)
}


# checks the parameter count for a situation where we might be able to guess
# the repository name based on the repositories present in the system
# Note: if the parameter count does not fit or if guessing is impossible,
#       this will print the usage string with an error message and exit
# Note: this method is commonly used right before invoking
#       `get_or_guess_repository_name` to check its preconditions and report
#       error before actually doing something wrong
#
# @param provided_parameter_count  number of parameters provided by the user
check_parameter_count_with_guessing() {
  local provided_parameter_count=$1

  if [ $provided_parameter_count -lt 1 ]; then
    # check if we have not _exactly_ one repository present
    if [ $(ls /etc/cvmfs/repositories.d/ | wc -l) -ne 1 ]; then
      usage "Please provide a repository name"
    fi
  fi

  if [ $provided_parameter_count -gt 1 ]; then
    usage "Too many arguments provided"
  fi
}


# mangles the repository name into a fully qualified repository name
# if there was no repository name given and there is only one repository present
# in the system, it automatically returns the name of this one.
#
# @param repository_name  the name of the repository to work on (might be empty)
# @return                 echoes a suitable repository name
get_or_guess_repository_name() {
  local repository_name=$1

  if [ "x$repository_name" = "x" ]; then
    echo $(get_repository_name $(ls /etc/cvmfs/repositories.d))
  else
    echo $(get_repository_name $repository_name)
  fi
}


create_master_key() {
  local name=$1
  local user=$2

  master_key="/etc/cvmfs/keys/$name.masterkey"
  master_pub="/etc/cvmfs/keys/$name.pub"

  echo -n "Creating CernVM-FS master key for $name in $master_pub... "
  openssl genrsa -out $master_key 2048 > /dev/null 2>&1
  openssl rsa -in $master_key -pubout -out $master_pub > /dev/null 2>&1
  chmod 444 $master_key $master_pub
  chown $user $master_key $master_pub
  echo "done"
}


create_cert() {
  local name=$1
  local user=$2

  local key; key="/etc/cvmfs/keys/$name.key"
  local csr; csr="/etc/cvmfs/keys/$name.csr"
  local crt; crt="/etc/cvmfs/keys/$name.crt"

  # Create self-signed certificate
  echo -n "Creating self-signed certificate for $name in $crt... "
  openssl genrsa -out $key 2048 > /dev/null 2>&1
  openssl req -new -subj "/C=/ST=/L=/O=/OU=/CN=$name CernVM-FS Release Managers" -key $key -out $csr > /dev/null 2>&1
  openssl x509 -req -days 365 -in $csr -signkey $key -out $crt > /dev/null 2>&1
  rm -f $csr
  chmod 444 $key $crt
  chown $user $master_key $master_pub
  echo "done"
}


create_whitelist() {
  local name=$1
  local user=$2
  local spooler_definition=$3
  local temp_dir=$4

  local whitelist
  whitelist=${temp_dir}/whitelist.$name
  echo "Using whitelist ${whitelist}"

  echo -n "Signing 30 day whitelist with master key... "
  echo `date -u "+%Y%m%d%H%M%S"` > ${whitelist}.unsigned
  echo "E`date -u --date='next month' "+%Y%m%d%H%M%S"`" >> ${whitelist}.unsigned
  echo "N$name" >> ${whitelist}.unsigned
  openssl x509 -fingerprint -sha1 -in /etc/cvmfs/keys/${name}.crt | grep "SHA1 Fingerprint" | sed 's/SHA1 Fingerprint=//' >> ${whitelist}.unsigned

  local sha1; sha1=`openssl sha1 < ${whitelist}.unsigned | tr -d '\n' | tail -c40`
  echo "--" >> ${whitelist}.unsigned
  echo $sha1 >> ${whitelist}.unsigned
  echo -n $sha1 > ${whitelist}.sha1
  openssl rsautl -inkey /etc/cvmfs/keys/${name}.masterkey -sign -in ${whitelist}.sha1 -out ${whitelist}.signature
  cat ${whitelist}.unsigned ${whitelist}.signature > $whitelist
  chown $user $whitelist

  rm -f ${whitelist}.unsigned ${whitelist}.signature ${whitelist}.sha1
  cvmfs_swissknife upload -i $whitelist -o .cvmfswhitelist -r $spooler_definition
  rm -f $whitelist
  echo "done"
}


get_expiry() {
  local stratum0=$1

  local expires=$(curl $stratum0/.cvmfswhitelist 2>/dev/null | head -2 | tail -1 | tail -c15)
  local year=$(echo $expires | head -c4)
  local month=$(echo $expires | head -c6 | tail -c2)
  local day=$(echo $expires | head -c8 | tail -c2)
  local hour=$(echo $expires | head -c10 | tail -c2)
  local minute=$(echo $expires | head -c12 | tail -c2)
  local second=$(echo $expires | head -c14 | tail -c2)
  local expires_fmt="${year}-${month}-${day} ${hour}:${minute}:${second}"
  local expires_num=$(date -u -d "$expires_fmt" +%s)

  local now=$(/bin/date -u +%s)
  local valid_countdown=$(( $expires_num-$now ))
  echo $valid_countdown
}


check_expiry() {
  local stratum0=$1
  [ $(get_expiry $stratum0) -ge 0 ]
<<<<<<< HEAD
}


check_upstream_validity() {
  local upstream=$1
  local silent=0
  if [ $# -gt 1 ]; then
    silent=1;
  fi

  # checks if $upstream contains _exactly three_ comma separated data fields
  if echo $upstream | grep -q "^[^,]*,[^,]*,[^,]*$"; then
    return 0
  fi

  if [ $silent -ne 1 ]; then
    usage "The given upstream definition (-u) is invalid. Should look like:
      <spooler type> , <tmp directory> , <spooler configuration>"
  fi
  return 1
=======
>>>>>>> 54392307
}

check_upstream_type() {
  local upstream=$1
  local needle_type=$2

  if [ x$(echo "$upstream" | cut -d, -f1) = x"$needle_type" ]; then
    return 0
  else
    return 1
  fi
}

<<<<<<< HEAD
is_local_upstream() {
  local upstream=$1
  check_upstream_type $upstream "local"
  return $?
}

=======
check_upstream_validity() {
  local upstream=$1
  local silent=0
  if [ $# -gt 1 ]; then
    silent=1;
  fi

  # checks if $upstream contains _exactly three_ comma separated data fields
  if echo $upstream | grep -q "^[^,]*,[^,]*,[^,]*$"; then
    return 0
  fi

  if [ $silent -ne 1 ]; then
    usage "The given upstream definition (-u) is invalid. Should look like:
      <spooler type> , <tmp directory> , <spooler configuration>"
  fi
  return 1
}

check_upstream_type() {
  local upstream=$1
  local needle_type=$2

  if [ x$(echo "$upstream" | cut -d, -f1) = x"$needle_type" ]; then
    return 0
  else
    return 1
  fi
}

is_local_upstream() {
  local upstream=$1
  check_upstream_type $upstream "local"
  return $?
}

>>>>>>> 54392307
is_riak_upstream() {
  local upstream=$1
  check_upstream_type $upstream "riak"
  return $?
}

get_upstream_path() {
  local upstream=$1

  echo "$upstream" | cut -d, -f3-
}

make_upstream() {
  local type_name=$1
  local tmp_dir=$2
  local config_string=$3
  echo "$type_name,$tmp_dir,$config_string"
}


reload_apache() {
   echo -n "Reloading Apache... "
   ${SERVICE_BIN} ${APACHE_SERVICE} reload > /dev/null
   echo "done"
}


# lowers restrictions of hardlink creation if needed
# allows AUFS to properly whiteout files without root privileges
# Note: this function requires sudo
lower_hardlink_restrictions() {
  if [ -f /proc/sys/kernel/yama/protected_nonaccess_hardlinks ] && \
     [ $(cat /proc/sys/kernel/yama/protected_nonaccess_hardlinks) -ne 0 ]; then
    # disable hardlink restrictions at runtime
    sysctl -w kernel.yama.protected_nonaccess_hardlinks=0 > /dev/null 2>&1 || return 1

    # change sysctl.conf to make the change persist reboots
    cat >> /etc/sysctl.conf << EOF

# added by CVMFS to allow proper whiteout of files in AUFS
# when creating or altering repositories on this machine.
kernel.yama.protected_nonaccess_hardlinks=0
EOF
    echo "Note: permanently disabled kernel option: kernel.yama.protected_nonaccess_hardlinks"
  fi

  return 0
}


# cvmfs requires a couple of apache modules to be enabled when running on
# an ubuntu machine. This enables these modules on an ubuntu installation
# Note: this function requires sudo
ensure_enabled_apache_modules() {
  which a2enmod > /dev/null 2>&1    || return 0
  which apache2ctl > /dev/null 2>&1 || return 0

  local restart=0
  local retcode=0
  local modules="headers expires"

  for module in $modules; do
    apache2ctl -M 2>/dev/null | grep -q "$module" && continue
    a2enmod $module > /dev/null 2>&1 || { echo "Warning: failed to enable apache2 module $module"; retcode=1; }
    restart=1
  done

  # restart apache if needed
  if [ $restart -ne 0 ]; then
    ${SERVICE_BIN} ${APACHE_SERVICE} restart > /dev/null 2>&1 | { echo "Warning: Failed to restart apache after enabling necessary modules"; retcode=2; }
  fi

  return $retcode
}


create_repository_skeleton() {
  local directory=$1
  local user=$2

  echo -n "Creating repository skeleton in ${directory}..."
  mkdir -p ${directory}/data
  local i=0
  while [ $i -lt 256 ]
  do
    mkdir ${directory}/data/$(printf "%02x" $i)
    i=$(($i+1))
  done
  mkdir ${directory}/data/txn
  if [ x$(id -un) != x$user ]; then
    chown -R $user $directory
  fi
  if has_selinux; then
    chcon -Rv --type=httpd_sys_content_t $directory > /dev/null
  fi
  echo "done"
}


get_cvmfs_owner() {
  local name=$1
  local owner=$2
  local cvmfs_owner

  if [ "x$owner" = "x" ]; then
    read -p "Owner of $name [$(whoami)]: " cvmfs_owner
    [ x"$cvmfs_owner" = x ] && cvmfs_owner=$(whoami)
  else
    cvmfs_owner=$owner
  fi
  check_user $cvmfs_user || return 1
  echo $cvmfs_owner
}


set_ro_root_hash() {
  local name=$1
  local root_hash=$2
<<<<<<< HEAD
  local client_config=/etc/cvmfs/repositories.d/${name}/client.conf
=======
  local client_config=/var/spool/cvmfs/${name}/client.local
>>>>>>> 54392307

  if grep -q ^CVMFS_ROOT_HASH= ${client_config}; then
    sed -i -e "s/CVMFS_ROOT_HASH=.*/CVMFS_ROOT_HASH=${root_hash}/" $client_config
  else
    echo "CVMFS_ROOT_HASH=${root_hash}" >> $client_config
  fi
}


################################################################################
#                                                                              #
#                                Sub Commands                                  #
#                                                                              #
################################################################################


alterfs() {
  local master_replica=-1
  local name

  # parameter handling
  OPTIND=1
  while getopts "m:" option; do
    case $option in
      m)
        if [ x$OPTARG = "xon" ]; then
          master_replica=1
        elif [ x$OPTARG = "xoff" ]; then
          master_replica=0
        else
          usage "Command alterfs: parameter -m expects 'on' or 'off'"
        fi
      ;;
      ?)
        shift $(($OPTIND-2))
        usage "Command alterfs: Unrecognized option: $1"
      ;;
    esac
  done

  # get repository name
  shift $(($OPTIND-1))
  check_parameter_count_with_guessing $#
  name=$(get_or_guess_repository_name $1)

  # sanity checks
  check_repository_existence $name || die "The repository $name does not exist"
  [ $master_replica -ne -1 ] || usage "Command alterfs: What should I change?"
  is_root || die "Only root can alter a repository"

  # gather repository information
  . /etc/cvmfs/repositories.d/${name}/server.conf
  local temp_dir="${CVMFS_SPOOL_DIR}/tmp"

  # do what you've been asked for
  local success=1
  if is_master_replica $name && [ $master_replica -eq 0 ]; then
    echo -n "Disallowing Replication of this Repository... "
    cvmfs_swissknife remove -o ".cvmfs_master_replica" -r $CVMFS_UPSTREAM_STORAGE > /dev/null || success=0
    if [ $success -ne 1 ]; then
      echo "fail!"
      return 1
    else
      echo "done"
    fi
  elif ! is_master_replica $name && [ $master_replica -eq 1 ]; then
    echo -n "Allowing Replication of this Repository... "
    local master_replica="${temp_dir}/.cvmfs_master_replica"
    touch $master_replica
    cvmfs_swissknife upload -i $master_replica -o $(basename $master_replica) -r $CVMFS_UPSTREAM_STORAGE > /dev/null || success=0
    if [ $success -ne 1 ]; then
      echo "fail!"
      return 1
    else
      echo "done"
    fi
    rm -f $master_replica
  fi
}


################################################################################


mkfs() {
  local name
  local stratum0
  local upstream
  local owner
<<<<<<< HEAD
  local replicable=0

  # parameter handling
  OPTIND=1
  while getopts "w:u:o:m" option; do
=======
  local replicable=1
  local unionfs

  # parameter handling
  OPTIND=1
  while getopts "w:u:o:mf:" option; do
>>>>>>> 54392307
    case $option in
      w)
        stratum0=$OPTARG
      ;;
      u)
        upstream=$OPTARG
      ;;
      o)
        owner=$OPTARG
      ;;
      m)
        replicable=1
      ;;
<<<<<<< HEAD
=======
      f)
        unionfs=$OPTARG
      ;;
>>>>>>> 54392307
      ?)
        shift $(($OPTIND-2))
        usage "Command mkfs: Unrecognized option: $1"
      ;;
    esac
  done

  # get repository name
  shift $(($OPTIND-1))
  check_parameter_count 1 $#
  name=$(get_repository_name $1)

  # default values
  [ x"$stratum0" = x ] && stratum0="http://localhost/cvmfs/$name"
  [ x"$upstream" = x ] && upstream=$(make_upstream "local" "/srv/cvmfs/$name/data/txn" "/srv/cvmfs/$name")
<<<<<<< HEAD
=======
  [ x"$unionfs" = x ] && unionfs=aufs
>>>>>>> 54392307

  # sanity checks
  check_repository_existence $name && die "The repository $name already exists"
  is_root || die "Only root can create a new repository"
  check_upstream_validity $upstream

  # other configurations
  local cvmfs_user=`get_cvmfs_owner $name $owner`
  local spool_dir="/var/spool/cvmfs/${name}"
  local scratch_dir="${spool_dir}/scratch"
  local rdonly_dir="${spool_dir}/rdonly"
  local temp_dir="${spool_dir}/tmp"
  local cache_dir="${spool_dir}/cache"
  local repository_dir;
  local riak_urls;
  if is_local_upstream $upstream; then
    repository_dir=$(get_upstream_path $upstream)
  elif is_riak_upstream $upstream; then
    riak_urls=$(get_upstream_path $upstream)
  fi

  # more sanity checks
  check_user $cvmfs_user || die "No user $cvmfs_user"
  if [ $unionfs = "overlayfs" ]; then
      /sbin/modprobe -q overlayfs || test -d /sys/module/overlayfs || die "overlayfs kernel module missing"
  else
      /sbin/modprobe -q aufs || test -d /sys/fs/aufs || die "aufs kernel module missing"
  fi
  [ -x /usr/bin/cvmfs2 ] || die "cvmfs client missing"
  cat /proc/mounts | grep -q "^/etc/auto.cvmfs /cvmfs " && die "Autofs on /cvmfs has to be disabled"
  [ -d /etc/${APACHE_CONF} ] && ${SERVICE_BIN} ${APACHE_SERVICE} status >/dev/null || die "Apache must be installed and running"
  lower_hardlink_restrictions
  ensure_enabled_apache_modules

  echo -n "Creating configuration files... "
  mkdir -p /etc/cvmfs/repositories.d/${name}
  cat > /etc/cvmfs/repositories.d/${name}/server.conf << EOF
# Created by cvmfs_server.
CVMFS_CREATOR_VERSION=$(cvmfs_version_string)
CVMFS_REPOSITORY_NAME=$name
CVMFS_REPOSITORY_TYPE=stratum0
CVMFS_USER=$cvmfs_user
CVMFS_UNION_DIR=/cvmfs/$name
CVMFS_SPOOL_DIR=$spool_dir
CVMFS_STRATUM0=$stratum0
CVMFS_UPSTREAM_STORAGE=$upstream
CVMFS_USE_FILE_CHUNKING=$CVMFS_DEFAULT_USE_FILE_CHUNKING
CVMFS_MIN_CHUNK_SIZE=$CVMFS_DEFAULT_MIN_CHUNK_SIZE
CVMFS_AVG_CHUNK_SIZE=$CVMFS_DEFAULT_AVG_CHUNK_SIZE
CVMFS_MAX_CHUNK_SIZE=$CVMFS_DEFAULT_MAX_CHUNK_SIZE
<<<<<<< HEAD
=======
CVMFS_UNION_FS_TYPE=$unionfs
>>>>>>> 54392307
EOF
  cat > /etc/${APACHE_CONF}/conf.d/cvmfs.${name}.conf << EOF
# Created by cvmfs_server.  Don't touch.
# For pushing files to the worker nodes
Alias /fanout/cvmfs/$name /cvmfs/$name
<Directory "/cvmfs/$name">
    Options -MultiViews
    AllowOverride All
    Order allow,deny
    Allow from all
    EnableMMAP Off
    EnableSendFile Off
</Directory>
# For pushing catalogs to upstream storage
Alias /fanout/$temp_dir $temp_dir
<Directory "$temp_dir">
    Options -MultiViews
    AllowOverride All
    Order allow,deny
    Allow from all
    EnableMMAP Off
    EnableSendFile Off
</Directory>
EOF
  if is_local_upstream $upstream; then
    cat >> /etc/${APACHE_CONF}/conf.d/cvmfs.${name}.conf << EOF
# Translation URL to real pathname
Alias /cvmfs/$name ${repository_dir}
<Directory "${repository_dir}">
    Options -MultiViews
    AllowOverride All
    Order allow,deny
    Allow from all

    EnableMMAP Off
    EnableSendFile Off

    AddType application/x-cvmfs .cvmfspublished .cvmfswhitelist

    Header unset Last-Modified
    FileETag None

    ExpiresActive On
    ExpiresDefault "access plus 3 days"
    ExpiresByType text/html "access plus 5 minutes"
    ExpiresByType application/x-cvmfs "access plus 1 minutes"
</Directory>
EOF
  elif is_riak_upstream $upstream; then
    cat > /etc/cvmfs/repositories.d/${name}/riak.conf << EOF
# Created by cvmfs_server.
CVMFS_RIAK_URLS=$riak_urls
EOF
  fi

  cat > /etc/cvmfs/repositories.d/${name}/client.conf << EOF
# Created by cvmfs_server.  Don't touch.
CVMFS_CACHE_BASE=$cache_dir
CVMFS_RELOAD_SOCKETS=$cache_dir
CVMFS_QUOTA_LIMIT=4000
CVMFS_SERVER_URL=$stratum0
CVMFS_HTTP_PROXY=DIRECT
CVMFS_PUBLIC_KEY=/etc/cvmfs/keys/${name}.pub
CVMFS_CHECK_PERMISSIONS=yes
CVMFS_IGNORE_SIGNATURE=no
CVMFS_AUTO_UPDATE=no
CVMFS_NFS_SOURCE=no
EOF
  cat >> /etc/sudoers << EOF
$cvmfs_user localhost = NOPASSWD: /bin/mount -o remount\,ro /cvmfs/$name # added by CernVM-FS for $name
$cvmfs_user localhost = NOPASSWD: /bin/mount -o remount\,rw /cvmfs/$name # added by CernVM-FS for $name
$cvmfs_user localhost = NOPASSWD: /bin/umount /cvmfs/$name # added by CernVM-FS for $name
$cvmfs_user localhost = NOPASSWD: /bin/umount $rdonly_dir # added by CernVM-FS for $name
$cvmfs_user localhost = NOPASSWD: /bin/mount $rdonly_dir # added by CernVM-FS for $name
$cvmfs_user localhost = NOPASSWD: /bin/mount /cvmfs/$name # added by CernVM-FS for $name
$cvmfs_user localhost = NOPASSWD: /bin/rm -rf $scratch_dir # added by CernVM-FS for $name
EOF
  echo "done"

  mkdir -p /etc/cvmfs/keys
  create_master_key $name $cvmfs_user
  create_cert $name $cvmfs_user

  echo -n "Create CernVM-FS Storage... "
  mkdir -p /cvmfs/$name $scratch_dir $rdonly_dir $temp_dir $cache_dir
  chown -R $cvmfs_user /cvmfs/$name $spool_dir
  if is_local_upstream $upstream; then
    create_repository_skeleton $repository_dir $cvmfs_user > /dev/null
  fi
  reload_apache > /dev/null
  echo "done"

  local spooler_definition="${upstream}"
  echo -n "Create Initial Repository... "
  create_whitelist $name $cvmfs_user $spooler_definition $temp_dir > /dev/null
  sudo -H -u $cvmfs_user sh -c "cvmfs_swissknife create \
    -t $temp_dir \
    -r $spooler_definition \
    -o ${temp_dir}/new_manifest"
  if [ $? -ne 0 ]; then
    echo "fail!"
    return
  fi
  sudo -H -u $cvmfs_user sh -c "cvmfs_swissknife sign \
    -c /etc/cvmfs/keys/${name}.crt \
    -k /etc/cvmfs/keys/${name}.key \
    -n $name \
    -m ${temp_dir}/new_manifest \
    -t $temp_dir \
    -r $spooler_definition" > /dev/null
  if [ $? -ne 0 ]; then
    echo "fail!"
    return
  fi
  echo "done"

<<<<<<< HEAD
  echo -n "Mounting CernVM-FS Storage... "
  local selinux_context=""
  if has_selinux && try_mount_remount_cycle; then
    selinux_context="context=\"system_u:object_r:default_t:s0\""
  fi
  cat >> /etc/fstab << EOF
cvmfs2#$name $rdonly_dir fuse allow_other,config=/etc/cvmfs/repositories.d/${name}/client.conf,cvmfs_suid 0 0 # added by CernVM-FS for $name
=======
  if [ $unionfs = "overlayfs" ]; then
      echo -n "Mounting CernVM-FS Storage... (overlayfs) "
      local selinux_context=""
      if has_selinux && try_mount_remount_cycle_overlayfs; then
	  selinux_context="context=\"system_u:object_r:default_t:s0\""
      fi
      cat >> /etc/fstab << EOF
cvmfs2#$name $rdonly_dir fuse allow_other,config=/etc/cvmfs/repositories.d/${name}/client.conf:${spool_dir}/client.local,cvmfs_suid 0 0 # added by CernVM-FS for $name
overlayfs_$name /cvmfs/$name overlayfs upperdir=${scratch_dir},lowerdir=${rdonly_dir},ro,$selinux_context 0 0 # added by CernVM-FS for $name
EOF
      sudo -H -u $cvmfs_user sh -c "touch ${spool_dir}/client.local"
      mount $rdonly_dir > /dev/null
      mount /cvmfs/$name
      echo "done"
  else
      echo -n "Mounting CernVM-FS Storage... (aufs) "
      local selinux_context=""
      if has_selinux && try_mount_remount_cycle_aufs; then
	  selinux_context="context=\"system_u:object_r:default_t:s0\""
      fi
      cat >> /etc/fstab << EOF
cvmfs2#$name $rdonly_dir fuse allow_other,config=/etc/cvmfs/repositories.d/${name}/client.conf:${spool_dir}/client.local,cvmfs_suid 0 0 # added by CernVM-FS for $name
>>>>>>> 54392307
aufs_$name /cvmfs/$name aufs br=${scratch_dir}=rw:${rdonly_dir}=rr,udba=none,ro,$selinux_context 0 0 # added by CernVM-FS for $name
EOF
      sudo -H -u $cvmfs_user sh -c "touch ${spool_dir}/client.local"
      mount $rdonly_dir > /dev/null
      mount /cvmfs/$name
      echo "done"
  fi
  
  if [ $replicable -eq 1 ]; then
    alterfs -m on $name
  fi

  if [ $replicable -eq 1 ]; then
    alterfs -m on $name
  fi

  echo -n "Initial commit... "
  transaction $name > /dev/null
  echo "New CernVM-FS repository for $name" > /cvmfs/${name}/new_repository
  chown $cvmfs_user /cvmfs/${name}/new_repository
  publish $name > /dev/null
  cat $rdonly_dir/new_repository

  echo "\

Before you can install anything, call \`cvmfs_server transaction\`
to enable write access on your repository. Then install your
software in /cvmfs/$name as user $cvmfs_user.
Once you're happy, publish using \`cvmfs_server publish\`

For client configuration, have a look at 'cvmfs_server info'

If you go for production, backup you software signing keys in /etc/cvmfs/keys/!"
}


################################################################################


add_replica() {
  local name
  local stratum0
  local public_key
  local upstream
  local owner

  # optional parameter handling
  OPTIND=1
  while getopts "o:u:" option
  do
    case $option in
      u)
        upstream=$OPTARG
      ;;
      o)
        owner=$OPTARG
      ;;
      ?)
        shift $(($OPTIND-2))
        usage "Command add-replica: Unrecognized option: $1"
      ;;
    esac
  done

   # get stratum0 url and path of public key
  shift $(($OPTIND-1))
  check_parameter_count 2 $#

  stratum0=$1
  public_key=$2

  name=$(cvmfs_swissknife info -r $stratum0 -n 2>/dev/null) || die "Failed to access Stratum0 repository at $stratum0"

  # sanity checks
  is_master_replica $stratum0 || die "The repository URL $stratum0 does not point to a replicable master copy of $name"
  if check_repository_existence $name; then
    if is_stratum0 $name; then
      die "Repository $name already exists as a Stratum0 repository.\nYou cannot create a Stratum1 replica for $name on this machine."
    else
      die "There is already a Stratum1 repository $name"
    fi
  fi

  # default values
  [ x"$upstream" = x ] && upstream=$(make_upstream "local" "/srv/cvmfs/$name/data/txn" "/srv/cvmfs/$name")

  # additional configuration
  local cvmfs_user=`get_cvmfs_owner $name $owner`
  local spool_dir="/var/spool/cvmfs/${name}"
  local temp_dir="${spool_dir}/tmp"
  local repository_dir;
  if is_local_upstream $upstream; then
    repository_dir=$(get_upstream_path $upstream)
  fi

  # additional sanity checks
  is_root || die "Only root can create a new repository"
  check_user $cvmfs_user || die "No user $cvmfs_user"
  if is_local_upstream $upstream; then
    [ -d /etc/${APACHE_CONF} ] && ${SERVICE_BIN} ${APACHE_SERVICE} status >/dev/null || die "Apache must be installed and running"
  fi
  check_upstream_validity $upstream

  echo -n "Creating configuration files... "
  mkdir -p /etc/cvmfs/repositories.d/${name}
  cat > /etc/cvmfs/repositories.d/${name}/server.conf << EOF
# Created by cvmfs_server.
CVMFS_CREATOR_VERSION=$(cvmfs_version_string)
CVMFS_REPOSITORY_NAME=$name
CVMFS_REPOSITORY_TYPE=stratum1
CVMFS_USER=$cvmfs_user
CVMFS_SPOOL_DIR=$spool_dir
CVMFS_STRATUM0=$stratum0
CVMFS_UPSTREAM_STORAGE=$upstream
EOF
  cat > /etc/cvmfs/repositories.d/${name}/replica.conf << EOF
# Created by cvmfs_server.
CVMFS_NUM_WORKERS=16
CVMFS_PUBLIC_KEY=$public_key
CVMFS_HTTP_TIMEOUT=10
CVMFS_HTTP_RETRIES=3
EOF
  if is_local_upstream $upstream; then
    cat > /etc/${APACHE_CONF}/conf.d/cvmfs.${name}.conf << EOF
# Translation URL to real pathname
Alias /cvmfs/$name ${repository_dir}
<Directory "${repository_dir}">
    Options -MultiViews
    AllowOverride All
    Order allow,deny
    Allow from all

    EnableMMAP Off
    EnableSendFile Off

    AddType application/x-cvmfs .cvmfspublished .cvmfswhitelist

    Header unset Last-Modified
    FileETag None

    ExpiresActive On
    ExpiresDefault "access plus 3 days"
    ExpiresByType text/html "access plus 5 minutes"
    ExpiresByType application/x-cvmfs "access plus 1 minutes"
</Directory>
EOF
  fi
  echo "done"

  echo -n "Create CernVM-FS Storage... "
  mkdir -p $spool_dir
  if [ x"$repository_dir" != x ]; then
    create_repository_skeleton $repository_dir $cvmfs_user > /dev/null
    ln -s $repository_dir/data/txn $temp_dir
  else
    mkdir -p $temp_dir
  fi
  chown -R $cvmfs_user $spool_dir
  reload_apache > /dev/null
  echo "done"

  echo "\

Use 'cvmfs_server snapshot' to replicate $name.
Make sure to install the repository public key in /etc/cvmfs/keys/
You might have to add the key in /etc/cvmfs/repositories.d/${name}/replica.conf"
}


################################################################################


rmfs() {
  local name
  local spool_dir
  local upstream
  local type
  local force=0

  # optional parameter handling
  OPTIND=1
  while getopts "f" option
  do
    case $option in
      f)
        force=1
      ;;
      ?)
        shift $(($OPTIND-2))
        usage "Command rmfs: Unrecognized option: $1"
      ;;
    esac
  done

  # get repository name
  shift $(($OPTIND-1))
  check_parameter_count_with_guessing $#
  name=$(get_or_guess_repository_name $1)

  # sanity checks
  is_root || die "Only root can remove a repository"
  check_repository_existence $name || die "The repository $name does not exist"

  # better ask the user again!
  if [ $force -ne 1 ]; then
    local reply
    read -p "You are about to WIPE OUT THE CERNVM-FS REPOSITORY $name INCLUDING SIGNING KEYS!  Are you sure (y/N)? " reply
    if [ "$reply" != "y" ] && [ "$reply" != "Y" ]; then
      return 1
    fi
  fi

  # get information about repository
  . /etc/cvmfs/repositories.d/$name/server.conf
  spool_dir=$CVMFS_SPOOL_DIR
  upstream=$CVMFS_UPSTREAM_STORAGE
  type=$CVMFS_REPOSITORY_TYPE

  # check if repository is compatible to the installed CernVM-FS version
  check_repository_compatibility

  # do it!
  ensure_enabled_apache_modules

  [ x"$spool_dir" = x ] && die "Spool directory undefined"
  [ x"$upstream" = x ] && die "Upstream storage undefined"
  [ x"$type" = x ] && die "Repository type undefined"

  if [ "$type" = "stratum0" ]; then
    echo -n "Unmounting CernVM-FS Area... "
    sed -i -e "/added by CernVM-FS for ${name}/d" /etc/fstab
    mount | grep -q " /cvmfs/$name " && umount /cvmfs/$name
    mount | grep -q " ${spool_dir}/rdonly " && umount ${spool_dir}/rdonly
    if [ -d /cvmfs/$name ]; then
      rmdir /cvmfs/$name
    fi
    echo "done"
  fi

  echo -n "Removing spool area... "
  rm -rf $spool_dir
  echo done

  if is_local_upstream $upstream; then
    local repository_dir=$(get_upstream_path $upstream)
    if [ "x"$repository_dir != x ]; then
      echo -n "Removing repository storage... "
      rm -rf $repository_dir
      echo "done"
    fi
  elif is_riak_upstream $upstream; then
    echo "currently Riak Storage is not wiped! TBD."
  fi

  echo -n "Removing keys and configuration... "
  if [ "$type" = stratum0 ]; then
    rm -f /etc/cvmfs/keys/$name.masterkey \
        /etc/cvmfs/keys/$name.pub \
        /etc/cvmfs/keys/$name.key \
        /etc/cvmfs/keys/$name.crt
  fi
  if is_local_upstream $upstream; then
    rm -f /etc/${APACHE_CONF}/conf.d/cvmfs.${name}.conf
    reload_apache > /dev/null
  fi
  sed -i -e "/added by CernVM-FS for ${name}/d" /etc/sudoers
  rm -rf /etc/cvmfs/repositories.d/$name
  echo "done"

  echo "CernVM-FS repository $name wiped out!"
}


################################################################################


resign() {
  local name

  # get repository name
  check_parameter_count_with_guessing $#
  name=$(get_or_guess_repository_name $1)

  # sanity checks
  check_repository_existence $name || die "The repository $name does not exist"
  is_root || die "Only root can resign repositories"
  is_stratum0 $name || die "This is not a stratum 0 repository ($name)"

  # get repository information
  . /etc/cvmfs/repositories.d/$name/server.conf

  # check if repository is compatible to the installed CernVM-FS version
  check_repository_compatibility

  # do it!
  create_whitelist $name $CVMFS_USER \
      ${CVMFS_UPSTREAM_STORAGE} \
      ${CVMFS_SPOOL_DIR}/tmp
}


################################################################################


info() {
  local name
  local stratum0

  # get repository name
  check_parameter_count_with_guessing $#
  name=$(get_or_guess_repository_name $1)

  # sanity checks
  check_repository_existence $name || die "The repository $name does not exist"
  is_stratum0 $name || die "This is not a stratum 0 repository"

  # get repository information
  . /etc/cvmfs/repositories.d/$name/server.conf
  stratum0=$CVMFS_STRATUM0

  # do it!
  echo "Repository name: $name"
  echo "Created by CernVM-FS $(mangle_version_string $(repository_creator_version))"
  local replication_allowed="yes"
  is_master_replica $name || replication_allowed="no"
  echo "Stratum1 Replication Allowed: $replication_allowed"
  local expire_countdown=$(get_expiry $stratum0)
  if [ $expire_countdown -le 0 ]; then
    echo "Whitelist is expired"
  else
    local valid_time=$(( $expire_countdown/(3600*24) ))
    echo "Whitelist is valid for another $valid_time days"
  fi
  echo

  echo "\
Client configuration:
Add $name to CVMFS_REPOSITORIES in /etc/cvmfs/default.local
Create /etc/cvmfs/config.d/${name}.conf and set
  CVMFS_SERVER_URL=$stratum0
  CVMFS_PUBLIC_KEY=/etc/cvmfs/keys/${name}.pub
Copy /etc/cvmfs/keys/${name}.pub to the client"
}


################################################################################


lstags() {
  local name

  # get repository name
  check_parameter_count_with_guessing $#
  name=$(get_or_guess_repository_name $1)

  # sanity checks
  check_repository_existence $name || die "The repository $name does not exist"
  is_stratum0 $name || die "This is not a stratum 0 repository"

  # get repository information
  . /etc/cvmfs/repositories.d/$name/server.conf
  local base_hash=$(attr -qg root_hash ${CVMFS_SPOOL_DIR}/rdonly)
  cvmfs_swissknife tag -r $CVMFS_STRATUM0 -b $base_hash -t 0000000000000000000000000000000000000000 \
    -i 0 -n ${name} -o ${CVMFS_SPOOL_DIR}/show_history \
    -k /etc/cvmfs/keys/${name}.pub -l
  rm -f ${CVMFS_SPOOL_DIR}/show_history
}


################################################################################


check() {
  local name
  local upstream
  local repository_dir
  local check_chunks=1
  local tag=

  # optional parameter handling
  OPTIND=1
  while getopts "ct:" option
  do
    case $option in
      c)
        check_chunks=0
      ;;
      t)
        tag="-t $OPTARG"
      ;;
      ?)
        shift $(($OPTIND-2))
        usage "Command check: Unrecognized option: $1"
      ;;
    esac
  done

  # get repository name
  shift $(($OPTIND-1))
  check_parameter_count_with_guessing $#
  name=$(get_or_guess_repository_name $1)

  # sanity checks
  check_repository_existence $name || die "The repository $name does not exist"

  # get repository information
  . /etc/cvmfs/repositories.d/$name/server.conf

  # check if repository is compatible to the installed CernVM-FS version
  check_repository_compatibility

  # more sanity checks
  if is_riak_upstream $upstream; then
    echo "checking of Riak storage is not supported. TBD"
    return
  fi

  upstream=$CVMFS_UPSTREAM_STORAGE
  repository_dir=$(get_upstream_path $upstream)

  # do it!
  [ "x$CVMFS_LOG_LEVEL" != x ] && log_level_param="-l $CVMFS_LOG_LEVEL"
  [ $check_chunks -ne 0 ]      && check_chunks_param="-c"

  echo "Verifying $name"
  cvmfs_swissknife check $tag $check_chunks_param $log_level_param -r $repository_dir
}


################################################################################


list() {
  for repository in /etc/cvmfs/repositories.d/*; do
    if [ "x$repository" = "x/etc/cvmfs/repositories.d/*" ]; then
      return 0
    fi
    if [ -f $repository ]; then
      echo "Warning: unexpected file '$repository' in directory /etc/cvmfs/repositories.d/"
      continue
    fi
    . ${repository}/server.conf
    local name=$(basename $repository)
    local version_info=""
    local creator_version=$(repository_creator_version)
    if ! version_equal $creator_version; then
      local compatible=""
      if ! check_repository_compatibility "nokill"; then
        compatible=" INCOMPATIBLE"
      fi
      version_info="(created by$compatible CernVM-FS $(mangle_version_string $creator_version))"
    else
      version_info=""
    fi

    echo "$name ($CVMFS_REPOSITORY_TYPE) $version_info"
    CVMFS_CREATOR_VERSION=""
  done
}


################################################################################


transaction() {
  local name
  local spool_dir
  local stratum0
  local base_hash
  local remote_hash
  local force=0

  # optional parameter handling
  OPTIND=1
  while getopts "f" option
  do
    case $option in
      f)
        force=1
      ;;
      ?)
        shift $(($OPTIND-2))
        usage "Command transaction: Unrecognized option: $1"
      ;;
    esac
  done

  # get repository name
  shift $(($OPTIND-1))
  check_parameter_count_with_guessing $#
  name=$(get_or_guess_repository_name $1)

  # sanity checks
  check_repository_existence $name || die "The repository $name does not exist"
  is_stratum0 $name || die "This is not a stratum 0 repository"

  # get repository information
  . /etc/cvmfs/repositories.d/$name/server.conf
  spool_dir=$CVMFS_SPOOL_DIR
  stratum0=$CVMFS_STRATUM0
  base_hash=$(attr -qg root_hash ${spool_dir}/rdonly)
  remote_hash=$(cvmfs_swissknife info -r $stratum0 -c)

  # more sanity checks
  check_repository_compatibility
  check_expiry $stratum0 || die "Repository whitelist is expired!"
  if [ $force -eq 0 ]; then
    [ -f ${spool_dir}/in_transaction ] && die "Repository $name in already in a transaction"
  fi

  # do it!
  transaction_before_hook $name
  if [ "$base_hash" != "$remote_hash" ]; then
    echo "Repository has changed!  Remounting remote hash $remote_hash"
    sudo umount /cvmfs/$name
    sudo umount ${spool_dir}/rdonly
    set_ro_root_hash $name $remote_hash
    sudo mount ${spool_dir}/rdonly
    sudo mount /cvmfs/$name
  fi
  sudo mount -o remount,rw /cvmfs/$name
  touch ${spool_dir}/in_transaction
  transaction_after_hook $name
}


################################################################################


abort() {
  local name
  local user
  local spool_dir
  local force=0

  # optional parameter handling
  OPTIND=1
  while getopts "f" option
  do
    case $option in
      f)
        force=1
      ;;
      ?)
        shift $(($OPTIND-2))
        usage "Command abort: Unrecognized option: $1"
      ;;
    esac
  done

  # get repository name
  shift $(($OPTIND-1))
  check_parameter_count_with_guessing $#
  name=$(get_or_guess_repository_name $1)

  # sanity checks
  check_repository_existence $name || die "The repository $name does not exist"
  is_stratum0 $name || die "This is not a stratum 0 repository"

  # get repository information
  . /etc/cvmfs/repositories.d/$name/server.conf
  user=$CVMFS_USER
  spool_dir=$CVMFS_SPOOL_DIR

  # more sanity checks
  check_repository_compatibility
  [ -f ${spool_dir}/in_transaction ] || die "Not in a transaction"
  $fuser -m /cvmfs/$name > /dev/null 2>&1 && die "Open file descriptors on $name"

  # better ask the user once again!
  if [ $force -ne 1 ]; then
    local reply
    read -p "You are about to DISCARD ALL CHANGES OF THE CURRENT TRANSACTION for $name!  Are you sure (y/N)? " reply
    if [ "$reply" != "y" ] && [ "$reply" != "Y" ]; then
      return 1
    fi
  fi

  # do it!
  local user_shell="sh -c"
  [ $(whoami) != $user ] && user_shell="sudo -E -H -u $user sh -c"

  abort_before_hook $name
  sudo umount /cvmfs/$name
  rm -rf ${spool_dir}/tmp/*
  sudo rm -rf ${spool_dir}/scratch
  $user_shell "mkdir /var/spool/cvmfs/${name}/scratch"
  sudo mount /cvmfs/$name
  rm -f ${spool_dir}/in_transaction
  abort_after_hook $name
}


################################################################################


publish() {
  local name
  local user
  local spool_dir
  local stratum0
  local upstream
  local debug=0
  local tweaks_option=
  local tag_name=
  local tag_channel=00
  local tag_description=
  local add_tag=
  local remove_tag=

  # optional parameter handling
  OPTIND=1
  while getopts "dDpa:c:t:r:" option
  do
    case $option in
      d)
        debug=1
      ;;
      D)
        debug=2
      ;;
      p)
        tweaks_option="-d"
      ;;
      a)
        add_tag="-a"
        tag_name="$OPTARG"
      ;;
      c)
        add_tag="-a"
        tag_channel="$OPTARG"
      ;;
      t)
        add_tag="-a"
        tag_description="$OPTARG"
      ;;
      r)
        remove_tag="-d $OPTARG"
        if [ "x$OPTARG" = "xtrunk" -o "x$OPTARG" = "xtrunk-previous" ]; then
          echo "Warning: won't delete $OPTARG tag"
        fi
      ;;
      ?)
        shift $(($OPTIND-2))
        usage "Command publish: Unrecognized option: $1"
      ;;
    esac
  done

  if [ "x$add_tag" != "x" ]; then
    if [ "x$tag_name" = "x" ]; then
      echo "Tag name missing"
      return 1
    fi
    add_tag="-a ${tag_name}@${tag_channel}@${tag_description}"
  fi

  # get repository name
  shift $(($OPTIND-1))
  check_parameter_count_with_guessing $#
  name=$(get_or_guess_repository_name $1)

  # sanity checks
  check_repository_existence $name || die "The repository $name does not exist"
  is_stratum0 $name || die "This is not a stratum 0 repository"

  # get repository information
  . /etc/cvmfs/repositories.d/$name/server.conf
  user=$CVMFS_USER
  spool_dir=$CVMFS_SPOOL_DIR
  stratum0=$CVMFS_STRATUM0
  upstream=$CVMFS_UPSTREAM_STORAGE

  # more sanity checks
  check_repository_compatibility
  check_expiry $stratum0 || die "Repository whitelist is expired!"
  [ -f ${spool_dir}/in_transaction ] || die "Not in a transaction"
  $fuser -m /cvmfs/$name > /dev/null 2>&1 && die "Open file descriptors on $name"

  # do it!
  local swissknife="cvmfs_swissknife"

  # enable the debug mode?
  if [ $debug -ne 0 ]
  then
    if [ -f /usr/bin/cvmfs_swissknife_debug ]; then
      case $debug in
        1)
          # in case something breaks we are provided with a GDB prompt.
          swissknife="gdb --quiet --eval-command=run --eval-command=quit --args cvmfs_swissknife_debug"
        ;;
        2)
          # attach gdb and provide a prompt WITHOUT actual running the program
          swissknife="gdb --quiet --args cvmfs_swissknife_debug"
        ;;
      esac
    else
      echo -e "WARNING: compile with CVMFS_SERVER_DEBUG to allow for debug mode!\nFalling back to release mode...."
    fi
  fi

  local user_shell="sh -c"
  [ $(whoami) != $user ] && user_shell="sudo -E -H -u $user sh -c"

  publish_before_hook $name
  sudo /bin/mount -o remount,ro /cvmfs/$name
  local base_hash=$(attr -qg root_hash ${spool_dir}/rdonly)
  local log_level=
  [ "x$CVMFS_LOG_LEVEL" != x ] && log_level="-z $CVMFS_LOG_LEVEL"

  local sync_command="$swissknife sync -x -u /cvmfs/$name \
    -s ${spool_dir}/scratch \
    -c ${spool_dir}/rdonly \
    -t ${spool_dir}/tmp \
    -b $base_hash \
    -r ${upstream} \
    -w $stratum0 \
    -o ${spool_dir}/tmp/manifest \
    $log_level $tweaks_option"
<<<<<<< HEAD
=======
  if [ "x$CVMFS_UNION_FS_TYPE" != "x" ]; then
    sync_command="$sync_command -f $CVMFS_UNION_FS_TYPE"
  fi
>>>>>>> 54392307
  if [ "x$CVMFS_USE_FILE_CHUNKING" = "xtrue" ]; then
    sync_command="$sync_command -p \
     -l $CVMFS_MIN_CHUNK_SIZE \
     -a $CVMFS_AVG_CHUNK_SIZE \
     -h $CVMFS_MAX_CHUNK_SIZE"
  fi
  if [ "x$CVMFS_IGNORE_XDIR_HARDLINKS" = "xtrue" ]; then
    sync_command="$sync_command -i"
  fi
  local tag_command="$swissknife tag -r $stratum0 \
    -b $base_hash \
    -n $name \
    -o ${spool_dir}/tmp/history \
    -k /etc/cvmfs/keys/${name}.pub \
    $add_tag $remove_tag"
  local sign_command="$swissknife sign -c /etc/cvmfs/keys/${name}.crt \
    -k /etc/cvmfs/keys/${name}.key \
    -n $name \
    -m ${spool_dir}/tmp/manifest \
    -h ${spool_dir}/tmp/history \
    -t ${spool_dir}/tmp \
    -r ${upstream}"

  $user_shell "$sync_command" || die "Synchronization failed\n\nExecuted Command:\n$sync_command"
  local trunk_hash=$(grep "^C" ${spool_dir}/tmp/manifest | tr -d C)
  local trunk_revision=$(grep "^S" ${spool_dir}/tmp/manifest | tr -d S)
  tag_command="$tag_command -t $trunk_hash -i $trunk_revision"
  echo "Tagging $name"
  $user_shell "$tag_command" || die "Tagging failed\n\nExecuted Command:\n$tag_command"
  $user_shell "$sign_command" || die "Signing failed\n\nExecuted Command:\n$sign_command"
  echo "Remounting newly created repository revision"
  sudo umount /cvmfs/$name
  sudo umount ${spool_dir}/rdonly
  set_ro_root_hash $name $trunk_hash
  sudo rm -rf ${spool_dir}/scratch
  rm -rf ${spool_dir}/tmp/*
  $user_shell "mkdir ${spool_dir}/scratch"
  sudo mount ${spool_dir}/rdonly > /dev/null
  sudo mount /cvmfs/$name
  rm -f ${spool_dir}/in_transaction
  publish_after_hook $name
}


################################################################################


rollback() {
  local name
  local user
  local spool_dir
  local stratum0
  local upstream
  local target_tag="trunk-previous"
  local force=0

  # optional parameter handling
  OPTIND=1
  while getopts "t:f" option
  do
    case $option in
      t)
        target_tag=$OPTARG
      ;;
      f)
        force=1
      ;;
      ?)
        shift $(($OPTIND-2))
        usage "Command rollback: Unrecognized option: $1"
      ;;
    esac
  done

  # get repository name
  shift $(($OPTIND-1))
  check_parameter_count_with_guessing $#
  name=$(get_or_guess_repository_name $1)

  # sanity checks
  check_repository_existence $name || die "The repository $name does not exist"
  is_stratum0 $name || die "This is not a stratum 0 repository"

  # get repository information
  . /etc/cvmfs/repositories.d/$name/server.conf
  user=$CVMFS_USER
  spool_dir=$CVMFS_SPOOL_DIR
  stratum0=$CVMFS_STRATUM0
  upstream=$CVMFS_UPSTREAM_STORAGE

  # more sanity checks
  check_repository_compatibility
  check_expiry $stratum0 || die "Repository whitelist is expired!"
  [ -f ${spool_dir}/in_transaction ] || die "Not in a transaction"
  $fuser -m /cvmfs/$name > /dev/null 2>&1 && die "Open file descriptors on $name"

  if [ $force -ne 1 ]; then
    local reply
    read -p "You are about to IRREVERSIBLY ROLLBACK AND REPUBLISH TAG $target_tag AS THE LATEST REVISION!  Are you sure (y/N)? " reply
    if [ "$reply" != "y" ] && [ "$reply" != "Y" ]; then
      return 1
    fi
  fi

  # do it!
  local swissknife="cvmfs_swissknife"

  local user_shell="sh -c"
  [ $(whoami) != $user ] && user_shell="sudo -E -H -u $user sh -c"

  publish_before_hook
  sudo /bin/mount -o remount,ro /cvmfs/$name
  local base_hash=$(attr -qg root_hash ${spool_dir}/rdonly)

  local rollback_command="$swissknife rollback -u $stratum0 \
    -r $upstream \
    -b $base_hash \
    -n $name \
    -k /etc/cvmfs/keys/${name}.pub \
    -o ${spool_dir}/tmp/history \
    -m ${spool_dir}/tmp/manifest \
    -d ${spool_dir}/tmp \
    -t $target_tag"
  local sign_command="$swissknife sign -c /etc/cvmfs/keys/${name}.crt \
    -k /etc/cvmfs/keys/${name}.key \
    -n $name \
    -m ${spool_dir}/tmp/manifest \
    -h ${spool_dir}/tmp/history \
    -t ${spool_dir}/tmp \
    -r ${upstream}"

  $user_shell "$rollback_command" || die "Rollback failed\n\nExecuted Command:\n$rollback_command"
  local trunk_hash=$(grep "^C" ${spool_dir}/tmp/manifest | tr -d C)
  $user_shell "$sign_command" || die "Signing failed\n\nExecuted Command:\n$sign_command"
  echo "Remounting newly created repository revision"
  sudo umount /cvmfs/$name
  sudo umount ${spool_dir}/rdonly
  set_ro_root_hash $name $trunk_hash
  sudo rm -rf ${spool_dir}/scratch
  rm -rf ${spool_dir}/tmp/*
  $user_shell "mkdir ${spool_dir}/scratch"
  sudo mount ${spool_dir}/rdonly > /dev/null
  sudo mount /cvmfs/$name
  rm -f ${spool_dir}/in_transaction
  publish_after_hook $name
}


################################################################################


snapshot() {
  local name
  local user
  local spool_dir
  local stratum0
  local upstream
  local num_workers
  local public_key
  local timeout
  local retries

  # get repository name
  check_parameter_count_with_guessing $#
  name=$(get_or_guess_repository_name $1)

  # sanity checks
  check_repository_existence $name || die "The repository $name does not exist"
  is_stratum1 $name || die "This is not a stratum 1 repository"

  # get repository information
  . /etc/cvmfs/repositories.d/$name/server.conf
  . /etc/cvmfs/repositories.d/$name/replica.conf
  user=$CVMFS_USER
  spool_dir=$CVMFS_SPOOL_DIR
  stratum0=$CVMFS_STRATUM0
  upstream=$CVMFS_UPSTREAM_STORAGE
  num_workers=$CVMFS_NUM_WORKERS
  public_key=$CVMFS_PUBLIC_KEY
  timeout=$CVMFS_HTTP_TIMEOUT
  retries=$CVMFS_HTTP_RETRIES

  # more sanity checks
  check_repository_compatibility

  # do it!
  local user_shell="sh -c"
  [ $(whoami) != $user ] && user_shell="sudo -E -H -u $user sh -c"

  local log_level=
  [ "x$CVMFS_LOG_LEVEL" != x ] && log_level="-l $CVMFS_LOG_LEVEL"
  local with_history=
  if $user_shell "cvmfs_swissknife peek -d .cvmfs_last_snapshot -r ${upstream}" | grep -q "available"; then
    with_history="-p"
  else
    echo "Initial snapshot"
  fi

  $user_shell "cvmfs_swissknife pull -m $name \
    -u $stratum0 \
    -r ${upstream} \
    -x ${spool_dir}/tmp \
    -k $public_key \
    -n $num_workers \
    -t $timeout \
    -a $retries $with_history $log_level"
  $user_shell "sh -c \"date > ${spool_dir}/tmp/last_snapshot\""
  $user_shell "cvmfs_swissknife upload -r ${upstream} \
    -i ${spool_dir}/tmp/last_snapshot \
    -o .cvmfs_last_snapshot"
}


################################################################################


migrate_2_1_6() {
  local name=$name

  # get repository information
  . /etc/cvmfs/repositories.d/$name/server.conf

  echo "Migrating repository '$name' from CernVM-FS $(mangle_version_string '2.1.6') to $(mangle_version_string '2.1.7')"

  echo "--> generating new upstream descriptor"
  # before 2.1.6 there were only local backends... no need to differentiate here
  local storage_path=$(echo $CVMFS_UPSTREAM_STORAGE | cut --delimiter=: --fields=2)
  local new_upstream="local,${storage_path}/data/txn,${storage_path}"

  echo "--> removing spooler pipes"
  local pipe_pathes="${CVMFS_SPOOL_DIR}/paths"
  local pipe_digests="${CVMFS_SPOOL_DIR}/digests"
  rm -f $pipe_pathes > /dev/null 2>&1 || echo "Warning: not able to delete $pipe_pathes"
  rm -f $pipe_digests > /dev/null 2>&1 || echo "Warning: not able to delete $pipe_digests"

  if is_stratum0 $name; then
    echo "--> create temp directory in upstream storage"
    local tmp_dir=${storage_path}/data/txn
    mkdir $tmp_dir > /dev/null 2>&1 || echo "Warning: not able to create $tmp_dir"
    chown -R $CVMFS_USER $tmp_dir > /dev/null 2>&1 || echo "Warning: not able to chown $tmp_dir to $CVMFS_USER"
    if has_selinux; then
      chcon -Rv --type=httpd_sys_content_t $tmp_dir > /dev/null 2>&1 || echo "Warning: not able to chcon $tmp_dir to httpd_sys_content_t"
    fi

    echo "--> updating server.conf"
    mv /etc/cvmfs/repositories.d/${name}/server.conf /etc/cvmfs/repositories.d/${name}/server.conf.old
    cat > /etc/cvmfs/repositories.d/${name}/server.conf << EOF
# created by cvmfs_server.
# migrated from version $(mangle_version_string "2.1.6").
CVMFS_CREATOR_VERSION=$(cvmfs_version_string)
CVMFS_REPOSITORY_NAME=$CVMFS_REPOSITORY_NAME
CVMFS_REPOSITORY_TYPE=$CVMFS_REPOSITORY_TYPE
CVMFS_USER=$CVMFS_USER
CVMFS_UNION_DIR=$CVMFS_UNION_DIR
CVMFS_SPOOL_DIR=$CVMFS_SPOOL_DIR
CVMFS_STRATUM0=$CVMFS_STRATUM0
CVMFS_UPSTREAM_STORAGE=$new_upstream
CVMFS_USE_FILE_CHUNKING=$CVMFS_DEFAULT_USE_FILE_CHUNKING
CVMFS_MIN_CHUNK_SIZE=$CVMFS_DEFAULT_MIN_CHUNK_SIZE
CVMFS_AVG_CHUNK_SIZE=$CVMFS_DEFAULT_AVG_CHUNK_SIZE
CVMFS_MAX_CHUNK_SIZE=$CVMFS_DEFAULT_MAX_CHUNK_SIZE
<<<<<<< HEAD
=======
CVMFS_UNION_FS_TYPE=aufs
>>>>>>> 54392307
EOF
  fi

  if is_stratum1 $name; then
    echo "--> updating server.conf"
    mv /etc/cvmfs/repositories.d/${name}/server.conf /etc/cvmfs/repositories.d/${name}/server.conf.old
    cat > /etc/cvmfs/repositories.d/${name}/server.conf << EOF
# Created by cvmfs_server.
# migrated from version $(mangle_version_string "2.1.6").
CVMFS_CREATOR_VERSION=$(cvmfs_version_string)
CVMFS_REPOSITORY_NAME=$CVMFS_REPOSITORY_NAME
CVMFS_REPOSITORY_TYPE=$CVMFS_REPOSITORY_TYPE
CVMFS_USER=$CVMFS_USER
CVMFS_SPOOL_DIR=$CVMFS_SPOOL_DIR
CVMFS_STRATUM0=$CVMFS_STRATUM0
CVMFS_UPSTREAM_STORAGE=$new_upstream
EOF
  fi

  # reload repository information
  . /etc/cvmfs/repositories.d/$name/server.conf
}


<<<<<<< HEAD
=======
migrate_2_1_7() {
  local name=$name

  # get repository information
  . /etc/cvmfs/repositories.d/$name/server.conf

  echo "Migrating repository '$name' from CernVM-FS $CVMFS_CREATOR_VERSION to $(mangle_version_string '2.1.12')"

  echo "--> creating client.local"
  sudo -H -u $CVMFS_USER sh -c "touch ${CVMFS_SPOOL_DIR}/client.local"

  echo "--> adjusting /etc/fstab"
  sed -i -e "s|cvmfs2#${CVMFS_REPOSITORY_NAME} ${CVMFS_SPOOL_DIR}/rdonly fuse allow_other,config=/etc/cvmfs/repositories.d/${CVMFS_REPOSITORY_NAME}/client.conf,cvmfs_suid 0 0 # added by CernVM-FS for ${CVMFS_REPOSITORY_NAME}|cvmfs2#${CVMFS_REPOSITORY_NAME} ${CVMFS_SPOOL_DIR}/rdonly fuse allow_other,config=/etc/cvmfs/repositories.d/${CVMFS_REPOSITORY_NAME}/client.conf:${CVMFS_SPOOL_DIR}/client.local,cvmfs_suid 0 0 # added by CernVM-FS for ${CVMFS_REPOSITORY_NAME}|" /etc/fstab
  if ! grep client.local /etc/fstab | grep -q ${CVMFS_REPOSITORY_NAME}; then
    echo "Failed!"
    false
  fi

  echo "--> updating server.conf"
  sed -i -e "s/^CVMFS_CREATOR_VERSION=.*/CVMFS_CREATOR_VERSION=2.1.12/" /etc/cvmfs/repositories.d/$name/server.conf
}


>>>>>>> 54392307
migrate() {
  local name

  # get repository name
  check_parameter_count_with_guessing $#
  name=$(get_or_guess_repository_name $1)

  # sanity checks
  check_repository_existence $name || die "The repository $name does not exist"
  is_root || die "Only root can migrate repositories"

  # get repository information
  . /etc/cvmfs/repositories.d/$name/server.conf

  # more sanity checks
  if check_repository_compatibility "nokill"; then
    echo "Repository '$name' is already up-to-date."
    exit 0
  fi

  # do the migrations...
  if [ $(repository_creator_version) = "2.1.6" ]; then
    migrate_2_1_6 $name
<<<<<<< HEAD
=======
    repository_creator_version="2.1.7"
  fi

  if [ $(repository_creator_version) = "2.1.7" -o \
       $(repository_creator_version) = "2.1.8" -o \
       $(repository_creator_version) = "2.1.9" -o \
       $(repository_creator_version) = "2.1.10" -o \
       $(repository_creator_version) = "2.1.11" ];
  then
    migrate_2_1_7 $name
>>>>>>> 54392307
  fi
}


################################################################################


skeleton() {
  local skeleton_dir
  local skeleton_user

  # get optional parameters
  OPTIND=1
  while getopts "o:" option
  do
    case $option in
      o)
        skeleton_user=$OPTARG
        ;;
      ?)
        shift $(($OPTIND-2))
        usage "Command skeleton: Unrecognized option: $1"
      ;;
    esac
  done

  # get skeleton destination directory
  shift $(($OPTIND-1))

  # get skeleton destination directory
  if [ $# -eq 0 ]; then
    usage "Command skeleton: Please provide a skeleton destination directory"
  fi
  if [ $# -gt 1 ]; then
    usage "Command skeleton: Too many arguments"
  fi
  skeleton_dir=$1

  # ask for the skeleton dir owern
  if [ x$skeleton_user = "x" ]; then
    read -p "Owner of $skeleton_dir [$(whoami)]: " skeleton_user
    # default value
    [ x"$skeleton_user" = x ] && skeleton_user=$(whoami)
  fi

  # sanity checks
  check_user $skeleton_user || die "No user $skeleton_user"

  # do it!
  create_repository_skeleton $skeleton_dir $skeleton_user
}


################################################################################
#                                                                              #
#                                Entry Point                                   #
#                                                                              #
################################################################################


# check if there is at least a selected sub-command
if [ $# -lt 1 ]; then
  usage
fi

# check if the given sub-command is known and, if so, call it
subcommand=$1
shift
if is_subcommand $subcommand; then
  # replace a dash (-) by an underscore (_) and call the requested sub-command
  eval "$(echo $subcommand | sed 's/-/_/g') $@"
else
  usage "Unrecognized command: $subcommand"
fi<|MERGE_RESOLUTION|>--- conflicted
+++ resolved
@@ -244,10 +244,6 @@
   fi
 
   # repository format changed from 2.1.6 to 2.1.7
-<<<<<<< HEAD
-  # Currently all other version updates do not need a migration
-  if [ "$creator" != "2.1.6" ] && version_greater_or_equal "2.1.7"; then
-=======
   # config files changed as of 2.1.12 for stratum 0
   # Currently all other version updates do not need a migration
   if [ "$CVMFS_REPOSITORY_TYPE" != "stratum0" ] && [ "$creator" != "2.1.6" ] && \
@@ -261,7 +257,6 @@
      [ "$creator" != "2.1.10" ] && [ "$creator" != "2.1.11" ] && \
      version_greater_or_equal "2.1.12";
   then
->>>>>>> 54392307
     return 0
   fi
 
@@ -363,23 +358,13 @@
 # for some reason `mount -o remount,(ro|rw) /cvmfs/$name` does not work on older
 # platforms if we set the SELinux context=... parameter in /etc/fstab
 # this dry-runs the whole mount, remount, unmount cycle to find out if it works
-<<<<<<< HEAD
-# correctly
-# @returns  0 if the whole cycle worked as expected
-try_mount_remount_cycle() {
-=======
 # correctly (aufs version)
 # @returns  0 if the whole cycle worked as expected
 try_mount_remount_cycle_aufs() {
->>>>>>> 54392307
   local tmpdir
   tmpdir=$(mktemp -d)
   mkdir ${tmpdir}/a ${tmpdir}/b ${tmpdir}/c
   mount -t aufs \
-<<<<<<< HEAD
-    -o br=${tmpdir}/a=ro:${tmpdir}/b=rw,ro,context=system_u:object_r:default_t:s0 \
-    try_remount_aufs ${tmpdir}/c  > /dev/null 2>&1 || return 1
-=======
       -o br=${tmpdir}/a=ro:${tmpdir}/b=rw,ro,context=system_u:object_r:default_t:s0 \
       try_remount_aufs ${tmpdir}/c  > /dev/null 2>&1 || return 1
   mount -o remount,rw ${tmpdir}/c > /dev/null 2>&1 || return 2
@@ -398,7 +383,6 @@
   mount -t overlayfs \
       -o upperdir=${tmpdir}/b,lowerdir=${tmpdir}/a,ro,context=system_u:object_r:default_t:s0 \
       try_remount_overlayfs ${tmpdir}/c  > /dev/null 2>&1 || return 1
->>>>>>> 54392307
   mount -o remount,rw ${tmpdir}/c > /dev/null 2>&1 || return 2
   mount -o remount,ro ${tmpdir}/c > /dev/null 2>&1 || return 3
   umount ${tmpdir}/c              > /dev/null 2>&1 || return 4
@@ -567,7 +551,6 @@
 check_expiry() {
   local stratum0=$1
   [ $(get_expiry $stratum0) -ge 0 ]
-<<<<<<< HEAD
 }
 
 
@@ -588,8 +571,6 @@
       <spooler type> , <tmp directory> , <spooler configuration>"
   fi
   return 1
-=======
->>>>>>> 54392307
 }
 
 check_upstream_type() {
@@ -603,51 +584,12 @@
   fi
 }
 
-<<<<<<< HEAD
 is_local_upstream() {
   local upstream=$1
   check_upstream_type $upstream "local"
   return $?
 }
 
-=======
-check_upstream_validity() {
-  local upstream=$1
-  local silent=0
-  if [ $# -gt 1 ]; then
-    silent=1;
-  fi
-
-  # checks if $upstream contains _exactly three_ comma separated data fields
-  if echo $upstream | grep -q "^[^,]*,[^,]*,[^,]*$"; then
-    return 0
-  fi
-
-  if [ $silent -ne 1 ]; then
-    usage "The given upstream definition (-u) is invalid. Should look like:
-      <spooler type> , <tmp directory> , <spooler configuration>"
-  fi
-  return 1
-}
-
-check_upstream_type() {
-  local upstream=$1
-  local needle_type=$2
-
-  if [ x$(echo "$upstream" | cut -d, -f1) = x"$needle_type" ]; then
-    return 0
-  else
-    return 1
-  fi
-}
-
-is_local_upstream() {
-  local upstream=$1
-  check_upstream_type $upstream "local"
-  return $?
-}
-
->>>>>>> 54392307
 is_riak_upstream() {
   local upstream=$1
   check_upstream_type $upstream "riak"
@@ -766,11 +708,7 @@
 set_ro_root_hash() {
   local name=$1
   local root_hash=$2
-<<<<<<< HEAD
-  local client_config=/etc/cvmfs/repositories.d/${name}/client.conf
-=======
   local client_config=/var/spool/cvmfs/${name}/client.local
->>>>>>> 54392307
 
   if grep -q ^CVMFS_ROOT_HASH= ${client_config}; then
     sed -i -e "s/CVMFS_ROOT_HASH=.*/CVMFS_ROOT_HASH=${root_hash}/" $client_config
@@ -860,20 +798,12 @@
   local stratum0
   local upstream
   local owner
-<<<<<<< HEAD
-  local replicable=0
-
-  # parameter handling
-  OPTIND=1
-  while getopts "w:u:o:m" option; do
-=======
   local replicable=1
   local unionfs
 
   # parameter handling
   OPTIND=1
   while getopts "w:u:o:mf:" option; do
->>>>>>> 54392307
     case $option in
       w)
         stratum0=$OPTARG
@@ -887,12 +817,9 @@
       m)
         replicable=1
       ;;
-<<<<<<< HEAD
-=======
       f)
         unionfs=$OPTARG
       ;;
->>>>>>> 54392307
       ?)
         shift $(($OPTIND-2))
         usage "Command mkfs: Unrecognized option: $1"
@@ -908,10 +835,7 @@
   # default values
   [ x"$stratum0" = x ] && stratum0="http://localhost/cvmfs/$name"
   [ x"$upstream" = x ] && upstream=$(make_upstream "local" "/srv/cvmfs/$name/data/txn" "/srv/cvmfs/$name")
-<<<<<<< HEAD
-=======
   [ x"$unionfs" = x ] && unionfs=aufs
->>>>>>> 54392307
 
   # sanity checks
   check_repository_existence $name && die "The repository $name already exists"
@@ -962,10 +886,7 @@
 CVMFS_MIN_CHUNK_SIZE=$CVMFS_DEFAULT_MIN_CHUNK_SIZE
 CVMFS_AVG_CHUNK_SIZE=$CVMFS_DEFAULT_AVG_CHUNK_SIZE
 CVMFS_MAX_CHUNK_SIZE=$CVMFS_DEFAULT_MAX_CHUNK_SIZE
-<<<<<<< HEAD
-=======
 CVMFS_UNION_FS_TYPE=$unionfs
->>>>>>> 54392307
 EOF
   cat > /etc/${APACHE_CONF}/conf.d/cvmfs.${name}.conf << EOF
 # Created by cvmfs_server.  Don't touch.
@@ -1082,15 +1003,6 @@
   fi
   echo "done"
 
-<<<<<<< HEAD
-  echo -n "Mounting CernVM-FS Storage... "
-  local selinux_context=""
-  if has_selinux && try_mount_remount_cycle; then
-    selinux_context="context=\"system_u:object_r:default_t:s0\""
-  fi
-  cat >> /etc/fstab << EOF
-cvmfs2#$name $rdonly_dir fuse allow_other,config=/etc/cvmfs/repositories.d/${name}/client.conf,cvmfs_suid 0 0 # added by CernVM-FS for $name
-=======
   if [ $unionfs = "overlayfs" ]; then
       echo -n "Mounting CernVM-FS Storage... (overlayfs) "
       local selinux_context=""
@@ -1113,7 +1025,6 @@
       fi
       cat >> /etc/fstab << EOF
 cvmfs2#$name $rdonly_dir fuse allow_other,config=/etc/cvmfs/repositories.d/${name}/client.conf:${spool_dir}/client.local,cvmfs_suid 0 0 # added by CernVM-FS for $name
->>>>>>> 54392307
 aufs_$name /cvmfs/$name aufs br=${scratch_dir}=rw:${rdonly_dir}=rr,udba=none,ro,$selinux_context 0 0 # added by CernVM-FS for $name
 EOF
       sudo -H -u $cvmfs_user sh -c "touch ${spool_dir}/client.local"
@@ -1122,10 +1033,6 @@
       echo "done"
   fi
   
-  if [ $replicable -eq 1 ]; then
-    alterfs -m on $name
-  fi
-
   if [ $replicable -eq 1 ]; then
     alterfs -m on $name
   fi
@@ -1833,12 +1740,9 @@
     -w $stratum0 \
     -o ${spool_dir}/tmp/manifest \
     $log_level $tweaks_option"
-<<<<<<< HEAD
-=======
   if [ "x$CVMFS_UNION_FS_TYPE" != "x" ]; then
     sync_command="$sync_command -f $CVMFS_UNION_FS_TYPE"
   fi
->>>>>>> 54392307
   if [ "x$CVMFS_USE_FILE_CHUNKING" = "xtrue" ]; then
     sync_command="$sync_command -p \
      -l $CVMFS_MIN_CHUNK_SIZE \
@@ -2100,10 +2004,7 @@
 CVMFS_MIN_CHUNK_SIZE=$CVMFS_DEFAULT_MIN_CHUNK_SIZE
 CVMFS_AVG_CHUNK_SIZE=$CVMFS_DEFAULT_AVG_CHUNK_SIZE
 CVMFS_MAX_CHUNK_SIZE=$CVMFS_DEFAULT_MAX_CHUNK_SIZE
-<<<<<<< HEAD
-=======
 CVMFS_UNION_FS_TYPE=aufs
->>>>>>> 54392307
 EOF
   fi
 
@@ -2128,8 +2029,6 @@
 }
 
 
-<<<<<<< HEAD
-=======
 migrate_2_1_7() {
   local name=$name
 
@@ -2153,7 +2052,6 @@
 }
 
 
->>>>>>> 54392307
 migrate() {
   local name
 
@@ -2177,8 +2075,6 @@
   # do the migrations...
   if [ $(repository_creator_version) = "2.1.6" ]; then
     migrate_2_1_6 $name
-<<<<<<< HEAD
-=======
     repository_creator_version="2.1.7"
   fi
 
@@ -2189,7 +2085,6 @@
        $(repository_creator_version) = "2.1.11" ];
   then
     migrate_2_1_7 $name
->>>>>>> 54392307
   fi
 }
 
