#!/bin/sh
#
# This file is part of the CernVM File System
# This script takes care of creating, removing, and maintaining repositories
# on a Stratum 0/1 server

set -e # ESSENTIAL! Don't remove this!
<<<<<<< HEAD
=======
       # Stops the server script in case anything unexpected occures, so that
       # malfunctions cause as less as possible damage.
       # For example a crashing `cvmfs_server publish` is prevented from wiping
       # the scratch area, giving us a chance to fix and retry the process.
>>>>>>> aa970c04

die() {
  echo -e $1 >&2
  exit 1
}


################################################################################
#                                                                              #
#                              Environment Setup                               #
#                                                                              #
################################################################################


<<<<<<< HEAD
# setup server hooks
=======
# setup server hooks: no-ops (overrideable by /etc/cvmfs/cvmfs_server_hooks.sh)
>>>>>>> aa970c04
transaction_before_hook() { :; }
transaction_after_hook() { :; }
abort_before_hook() { :; }
abort_after_hook() { :; }
publish_before_hook() { :; }
publish_after_hook() { :; }

. /etc/cvmfs/config.sh
[ -f /etc/cvmfs/cvmfs_server_hooks.sh ] && . /etc/cvmfs/cvmfs_server_hooks.sh

# Find out about Apache's name
APACHE="httpd"
which apache2 >/dev/null 2>&1 && APACHE="apache2"

# Find the service binary
if [ -x /sbin/service ]; then
  SERVICE_BIN="/sbin/service"
else
  SERVICE_BIN="/usr/sbin/service" # Ubuntu
fi
[ -z "$SERVICE_BIN" ] && die "Could not locate 'service' utility"

# Find the fuser binary
if [ -x /sbin/fuser ]; then
  fuser="/sbin/fuser" # RHEL
else
  fuser="/bin/fuser"  # Ubuntu, SuSe
fi


################################################################################
#                                                                              #
#                              Utility Functions                               #
#                                                                              #
################################################################################


# checks if the given command name is a supported command of cvmfs_server
#
# @param subcommand   the subcommand to be called
# @return   0 if the command was recognized
is_subcommand() {
  subcommand=$1
  supported_commands="mkfs add-replica publish rmfs resign list info check transaction abort snapshot skeleton"
  for possible_command in $supported_commands; do
    if [ x"$possible_command" = x"$subcommand" ]; then
      return 0
    fi
  done

  return 1
}


# prints some help information optionally followed by an error message
# afterwards it aborts the script
#
# @param errormsg   an optional error message that is printed after the
#                   actual usage text
usage() {
  errormsg=$1

  echo "\
CernVM-FS Server Tool

Usage: cvmfs_server COMMAND [options] <parameters>

Supported Commands:
  mkfs          [-w stratum0 url] [-u upstream storage] [-o owner]
                <fully qualified repository name>
                Creates a new repository with a given name
  add-replica   [-u stratum1 upstream storage] [-o owner]
<<<<<<< HEAD
                <fully qualified name> <stratum 0 url> <public key>
=======
                <stratum 0 url> <public key>
>>>>>>> aa970c04
                Creates a Stratum 1 replica of a Stratum 0 repository
  publish       [-d debug mode | -D blocking debug mode]
                <fully qualified name>
                Make a new repository snapshot
  rmfs          [-f don't ask again] 
                <fully qualified name>
                Remove the repository
  abort         [-f don't ask again]
                <fully qualified name>
                Abort transaction and return to the state before
  resign        <fully qualified name>
                Re-sign the 30 day whitelist
  info          <fully qualified name>
                Print summary about the repository
  check         <fully qualified name>
                Checks if the repository is sane
  transaction   <fully qualified name>
                Start to edit a repository
  snapshot      <fully qualified name>
                Synchronize a Stratum 1 replica with the Stratum 0 source
  list:         List available repositories
"


  if [ x"$errormsg" != x ]; then
    echo "\
________________________________________________________________________

NOTE: $errormsg
"
    exit 3
  else
    exit 2
  fi
}


# checks if the given repository name already exists
#
# @param given_name   the name of the repository to be checked
# @return             0 if the repository was found
check_repository_existence() {
  local given_name="$1"
  local fqrn

  # empty name is not allowed (and thus does not exist)
  if [ x"$given_name" = x ]; then
    return 1
  fi

  # Check if exists
  fqrn=$(cvmfs_mkfqrn $given_name)
  [ -d /etc/cvmfs/repositories.d/$fqrn ]
}


# checks if the running user is root
#
# @return   0 if the current user is root
is_root() {
  [ $(id -u) -eq 0 ]
}


# checks if a given repository is a stratum 0 repository
#
# @param name   the repository name to be checked
# @return       0 if it is a stratum 0 repository
is_stratum0() {
  local name=$1
  ! [ -f /etc/cvmfs/repositories.d/$name/replica.conf ]
}


# checks if a given repository is a stratum 1 repository
#
# @param name   the repository name to be checked
# @return       0 if it is a stratum 1 repository
is_stratum1() {
  local name=$1
  ! is_stratum0 $name
}


# checks if a user exists in the system
#
# @param user   the name of the user to be checked
# @return       0 if user was found
check_user() {
  local user=$1
  id $user > /dev/null 2>&1
}


is_local_upstream() {
  local upstream=$1

  if [ x$(echo "$upstream" | cut -d: -f1) = x"local" ]; then
    return 0
  else
    return 1
  fi
}


has_selinux() {
  [ -f /selinux/enforce ]
}


# checks if the right number of arguments was provided
# if the wrong number was provided it will kill the script after printing the
# usage text and an error message
#
# @param expected_parameter_count   number of expected parameters
# @param provided_parameter_count   number of provided parameters
check_parameter_count() {
  local expected_parameter_count=$1
  local provided_parameter_count=$2

  if [ $provided_parameter_count -lt $expected_parameter_count ]; then
    usage "Too few arguments provided"
  fi
  if [ $provided_parameter_count -gt $expected_parameter_count ]; then
    usage "Too many arguments provided"
  fi
}


# mangles the repository name into a fully qualified repository name
#
# @param repository_name       the repository name given by the user
# @return                      echoes the correct repository name to use
get_repository_name() {
  local repository_name=$1
  echo $(cvmfs_mkfqrn $repository_name)
}


# checks the parameter count for a situation where we might be able to guess
# the repository name based on the repositories present in the system
# Note: if the parameter count does not fit or if guessing is impossible,
#       this will print the usage string with an error message and exit
<<<<<<< HEAD
=======
# Note: this method is commonly used right before invoking
#       `get_or_guess_repository_name` to check its preconditions and report
#       error before actually doing something wrong
>>>>>>> aa970c04
#
# @param provided_parameter_count  number of parameters provided by the user
check_parameter_count_with_guessing() {
  local provided_parameter_count=$1

  if [ $provided_parameter_count -lt 1 ]; then
    # check if we have not _exactly_ one repository present
    if [ $(ls /etc/cvmfs/repositories.d/ | wc -l) -ne 1 ]; then
      usage "Please provide a repository name"
    fi
  fi

  if [ $provided_parameter_count -gt 1 ]; then
    usage "Too many arguments provided"
  fi
}


# mangles the repository name into a fully qualified repository name
# if there was no repository name given and there is only one repository present
# in the system, it automatically returns the name of this one.
#
<<<<<<< HEAD
# @param expected_parameter_count  the number of expected parameters
# @param variadic                  all provided command line parameters ($@)
# @return                          echoes a suitable repository name
get_or_guess_repository_name() {
  local repository_name=$1

  if [ x"$repository_name" == x ]; then
=======
# @param repository_name  the name of the repository to work on (might be empty)
# @return                 echoes a suitable repository name
get_or_guess_repository_name() {
  local repository_name=$1

  if [ "x$repository_name" = "x" ]; then
>>>>>>> aa970c04
    echo $(get_repository_name $(ls /etc/cvmfs/repositories.d))
  else
    echo $(get_repository_name $repository_name)
  fi
}


create_master_key() {
  local name=$1
  local user=$2

  master_key="/etc/cvmfs/keys/$name.masterkey"
  master_pub="/etc/cvmfs/keys/$name.pub"

  echo -n "Creating CernVM-FS master key for $name in $master_pub... "
  openssl genrsa -out $master_key 2048 > /dev/null 2>&1
  openssl rsa -in $master_key -pubout -out $master_pub > /dev/null 2>&1
  chmod 444 $master_key $master_pub
  chown $user $master_key $master_pub
  echo "done"
}


create_cert() {
  local name=$1
  local user=$2

  local key; key="/etc/cvmfs/keys/$name.key"
  local csr; csr="/etc/cvmfs/keys/$name.csr"
  local crt; crt="/etc/cvmfs/keys/$name.crt"

  # Create self-signed certificate
  echo -n "Creating self-signed certificate for $name in $crt... "
  openssl genrsa -out $key 2048 > /dev/null 2>&1
  openssl req -new -subj "/C=/ST=/L=/O=/OU=/CN=$name CernVM-FS Release Managers" -key $key -out $csr > /dev/null 2>&1
  openssl x509 -req -days 365 -in $csr -signkey $key -out $crt > /dev/null 2>&1
  rm -f $csr
  chmod 444 $key $crt
  chown $user $master_key $master_pub
  echo "done"
}


create_whitelist() {
  local name=$1
  local user=$2
  local spooler_definition=$3
  local temp_dir=$4

  local whitelist
  whitelist=${temp_dir}/whitelist.$name

  echo -n "Signing 30 day whitelist with master key... "
  echo `date -u "+%Y%m%d%H%M%S"` > ${whitelist}.unsigned
  echo "E`date -u --date='next month' "+%Y%m%d%H%M%S"`" >> ${whitelist}.unsigned
  echo "N$name" >> ${whitelist}.unsigned
  openssl x509 -fingerprint -sha1 -in /etc/cvmfs/keys/${name}.crt | grep "SHA1 Fingerprint" | sed 's/SHA1 Fingerprint=//' >> ${whitelist}.unsigned

  local sha1; sha1=`openssl sha1 < ${whitelist}.unsigned | tr -d '\n' | tail -c40`
  echo "--" >> ${whitelist}.unsigned
  echo $sha1 >> ${whitelist}.unsigned
  echo -n $sha1 > ${whitelist}.sha1
  openssl rsautl -inkey /etc/cvmfs/keys/${name}.masterkey -sign -in ${whitelist}.sha1 -out ${whitelist}.signature
  cat ${whitelist}.unsigned ${whitelist}.signature > $whitelist
  chown $user $whitelist

  rm -f ${whitelist}.unsigned ${whitelist}.signature ${whitelist}.sha1
  cvmfs_swissknife upload -i $whitelist -o .cvmfswhitelist -r $spooler_definition
  rm -f $whitelist
  echo "done"
}


get_expiry() {
  local name=$1
  local stratum0=$2

  local expires=$(curl $stratum0/.cvmfswhitelist 2>/dev/null | head -2 | tail -1 | tail -c15)
  local year=$(echo $expires | head -c4)
  local month=$(echo $expires | head -c6 | tail -c2)
  local day=$(echo $expires | head -c8 | tail -c2)
  local expires_fmt="${year}-${month}-${day}"
  local expires_num=$(date -u -d $expires_fmt +%s)

  local now=$(/bin/date -u +%s)
  local valid_time=$(( ($expires_num-$now)/(3600*24) ))
  echo "Whitelist is valid for another $valid_time days"
}


get_local_upstream() {
  local upstream=$1

  echo "$upstream" | cut -d: -f2
}


reload_apache() {
   echo -n "Reloading Apache... "
   ${SERVICE_BIN} ${APACHE} reload > /dev/null
   echo "done"
}


# lowers restrictions of hardlink creation if needed
# allows AUFS to properly whiteout files without root privileges
# Note: this function requires sudo
lower_hardlink_restrictions() {
  if [ -f /proc/sys/kernel/yama/protected_nonaccess_hardlinks ] && \
     [ $(cat /proc/sys/kernel/yama/protected_nonaccess_hardlinks) -ne 0 ]; then
    # disable hardlink restrictions at runtime
    sysctl -w kernel.yama.protected_nonaccess_hardlinks=0 > /dev/null 2>&1 || return 1

    # change sysctl.conf to make the change persist reboots
    cat >> /etc/sysctl.conf << EOF

# added by CVMFS to allow proper whiteout of files in AUFS
# when creating or altering repositories on this machine.
kernel.yama.protected_nonaccess_hardlinks=0
EOF
    echo "Note: permanently disabled kernel option: kernel.yama.protected_nonaccess_hardlinks"
  fi

  return 0
}


# cvmfs requires a couple of apache modules to be enabled when running on
# an ubuntu machine. This enables these modules on an ubuntu installation
# Note: this function requires sudo
ensure_enabled_apache_modules() {
  which a2enmod > /dev/null 2>&1    || return 0
  which apache2ctl > /dev/null 2>&1 || return 0

  local restart=0
  local retcode=0
  local modules="headers expires"

  for module in $modules; do
    apache2ctl -M 2>/dev/null | grep -q "$module" && continue
    a2enmod $module > /dev/null 2>&1 || { echo "Warning: failed to enable apache2 module $module"; retcode=1; }
    restart=1
  done

  # restart apache if needed
  if [ $restart -ne 0 ]; then
    ${SERVICE_BIN} ${APACHE} restart > /dev/null 2>&1 | { echo "Warning: Failed to restart apache after enabling necessary modules"; retcode=2; }
  fi

  return $retcode
}


create_repository_skeleton() {
  local directory=$1
  local user=$2

  echo -n "Creating repository skeleton in ${directory}..."
  mkdir -p ${directory}/data
  local i=0
  while [ $i -lt 256 ]
  do
    mkdir ${directory}/data/$(printf "%02x" $i)
    i=$(($i+1))
  done
  chown -R $user $directory
  if has_selinux; then
    chcon -Rv --type=httpd_sys_content_t $directory
  fi
  echo "done"
}


get_cvmfs_owner() {
  local name=$1
  local owner=$2
  local cvmfs_owner

  if [ "x$owner" = "x" ]; then
    read -p "Owner of $name [$(whoami)]: " cvmfs_owner
    [ x"$cvmfs_owner" = x ] && cvmfs_owner=$(whoami)
  else
    cvmfs_owner=$owner
  fi
  check_user $cvmfs_user || return 1
  echo $cvmfs_owner
}


################################################################################
#                                                                              #
#                                Sub Commands                                  #
#                                                                              #
################################################################################


mkfs() {
  local name
  local stratum0
  local upstream
  local owner

  # parameter handling
  OPTIND=1
  while getopts "w:u:o:" option; do
    case $option in
      w)
        stratum0=$OPTARG
      ;;
      u)
        upstream=$OPTARG
      ;;
      o)
        owner=$OPTARG
      ;;
      ?)
        shift $(($OPTIND-2))
        usage "Command mkfs: Unrecognized option: $1"
      ;;
    esac
  done
<<<<<<< HEAD

  # get repository name
  shift $(($OPTIND-1))
  check_parameter_count 1 $#
  name=$(get_repository_name $1)

  # default values
  [ x"$stratum0" = x ] && stratum0="http://localhost/cvmfs/$name"
  [ x"$upstream" = x ] && upstream="local:/srv/cvmfs/$name"

  # sanity checks
  check_repository_existence $name && die "The repository $name already exists"
  is_root || die "Only root can create a new repository"

=======

  # get repository name
  shift $(($OPTIND-1))
  check_parameter_count 1 $#
  name=$(get_repository_name $1)

  # default values
  [ x"$stratum0" = x ] && stratum0="http://localhost/cvmfs/$name"
  [ x"$upstream" = x ] && upstream="local:/srv/cvmfs/$name"

  # sanity checks
  check_repository_existence $name && die "The repository $name already exists"
  is_root || die "Only root can create a new repository"

>>>>>>> aa970c04
  # other configurations
  local cvmfs_user=`get_cvmfs_owner $name $owner`
  local spool_dir="/var/spool/cvmfs/${name}"
  local scratch_dir="${spool_dir}/scratch"
  local rdonly_dir="${spool_dir}/rdonly"
  local temp_dir="${spool_dir}/tmp"
  local cache_dir="${spool_dir}/cache"
  local pipe_paths="${spool_dir}/paths"
  local pipe_digests="${spool_dir}/digests"
  local repository_dir;
  if is_local_upstream $upstream; then
    repository_dir=$(get_local_upstream $upstream)
  fi

  # more sanity checks
  check_user $cvmfs_user || die "No user $cvmfs_user"
  /sbin/modprobe -q aufs || test -d /sys/fs/aufs || die "aufs kernel module missing"
  [ -x /usr/bin/cvmfs2 ] || die "cvmfs client missing"
  cat /proc/mounts | grep -q "^/etc/auto.cvmfs /cvmfs " && die "Autofs on /cvmfs has to be disabled"
  [ -d /etc/${APACHE} ] && ${SERVICE_BIN} ${APACHE} status >/dev/null || die "Apache must be installed and running"
  lower_hardlink_restrictions
  ensure_enabled_apache_modules

  echo -n "Creating configuration files... "
  mkdir -p /etc/cvmfs/repositories.d/${name}
  cat > /etc/cvmfs/repositories.d/${name}/server.conf << EOF
# Created by cvmfs_server.
CVMFS_REPOSITORY_NAME=$name
CVMFS_REPOSITORY_TYPE=stratum0
CVMFS_USER=$cvmfs_user
CVMFS_UNION_DIR=/cvmfs/$name
CVMFS_SPOOL_DIR=$spool_dir
CVMFS_STRATUM0=$stratum0
CVMFS_UPSTREAM_STORAGE=$upstream
EOF
  cat > /etc/${APACHE}/conf.d/cvmfs.${name}.conf << EOF
# Created by cvmfs_server.  Don't touch.
# For pushing files to the worker nodes
Alias /fanout/cvmfs/$name /cvmfs/$name
<Directory "/cvmfs/$name">
    Options -MultiViews
    AllowOverride All
    Order allow,deny
    Allow from all
    EnableMMAP Off
    EnableSendFile Off
</Directory>
# For pushing catalogs to upstream storage
Alias /fanout/$temp_dir $temp_dir
<Directory "$temp_dir">
    Options -MultiViews
    AllowOverride All
    Order allow,deny
    Allow from all
    EnableMMAP Off
    EnableSendFile Off
</Directory>
EOF
  if is_local_upstream $upstream; then
    cat >> /etc/${APACHE}/conf.d/cvmfs.${name}.conf << EOF
# Translation URL to real pathname
Alias /cvmfs/$name ${repository_dir}
<Directory "${repository_dir}">
    Options -MultiViews
    AllowOverride All
    Order allow,deny
    Allow from all

    EnableMMAP Off
    EnableSendFile Off

    AddType application/x-cvmfs .cvmfspublished .cvmfswhitelist

    Header unset Last-Modified
    FileETag None

    ExpiresActive On
    ExpiresDefault "access plus 3 days"
    ExpiresByType text/html "access plus 5 minutes"
    ExpiresByType application/x-cvmfs "access plus 1 minutes"
</Directory>
EOF
  fi
  cat > /etc/cvmfs/repositories.d/${name}/client.conf << EOF
# Created by cvmfs_server.  Don't touch.
CVMFS_CACHE_BASE=$cache_dir
CVMFS_RELOAD_SOCKETS=$cache_dir
CVMFS_QUOTA_LIMIT=4000
CVMFS_SERVER_URL=$stratum0
CVMFS_HTTP_PROXY=DIRECT
CVMFS_PUBLIC_KEY=/etc/cvmfs/keys/${name}.pub
CVMFS_CHECK_PERMISSIONS=yes
CVMFS_IGNORE_SIGNATURE=no
CVMFS_AUTO_UPDATE=no
CVMFS_NFS_SOURCE=no
EOF
  cat >> /etc/sudoers << EOF
$cvmfs_user localhost = NOPASSWD: /bin/mount -o remount\,ro /cvmfs/$name # added by CernVM-FS for $name
$cvmfs_user localhost = NOPASSWD: /bin/mount -o remount\,rw /cvmfs/$name # added by CernVM-FS for $name
$cvmfs_user localhost = NOPASSWD: /bin/umount /cvmfs/$name # added by CernVM-FS for $name
$cvmfs_user localhost = NOPASSWD: /bin/umount $rdonly_dir # added by CernVM-FS for $name
$cvmfs_user localhost = NOPASSWD: /bin/mount $rdonly_dir # added by CernVM-FS for $name
$cvmfs_user localhost = NOPASSWD: /bin/mount /cvmfs/$name # added by CernVM-FS for $name
$cvmfs_user localhost = NOPASSWD: /bin/rm -rf $scratch_dir # added by CernVM-FS for $name
EOF
  echo "done"

  mkdir -p /etc/cvmfs/keys
  create_master_key $name $cvmfs_user
  create_cert $name $cvmfs_user

  echo -n "Create CernVM-FS Storage... "
  mkdir -p /cvmfs/$name $scratch_dir $rdonly_dir $temp_dir $cache_dir
  mkfifo -m 0660 $pipe_paths $pipe_digests
  chown -R $cvmfs_user /cvmfs/$name $spool_dir
  if is_local_upstream $upstream; then
    create_repository_skeleton $repository_dir $cvmfs_user > /dev/null
  fi
  reload_apache > /dev/null
  echo "done"

  local spooler_definition="${upstream},${pipe_paths},${pipe_digests}"
  echo -n "Create Initial Repository... "
  create_whitelist $name $cvmfs_user $spooler_definition $temp_dir > /dev/null
  sudo -H -u $cvmfs_user sh -c "cvmfs_swissknife create \
    -t $temp_dir \
    -r $spooler_definition \
    -o ${temp_dir}/new_manifest" > /dev/null
  sudo -H -u $cvmfs_user sh -c "cvmfs_swissknife sign \
    -c /etc/cvmfs/keys/${name}.crt \
    -k /etc/cvmfs/keys/${name}.key \
    -n $name \
    -m ${temp_dir}/new_manifest \
    -t $temp_dir \
    -r $spooler_definition" > /dev/null
  echo "done"

  echo -n "Mounting CernVM-FS Storage... "
  local selinux_context=""
  if has_selinux; then
    selinux_context="context=\"system_u:object_r:default_t:s0\""
  fi
  cat >> /etc/fstab << EOF
cvmfs2#$name $rdonly_dir fuse allow_other,config=/etc/cvmfs/repositories.d/${name}/client.conf,cvmfs_suid 0 0 # added by CernVM-FS for $name
aufs_$name /cvmfs/$name aufs br=${scratch_dir}=rw:${rdonly_dir}=rr,udba=none,ro,$selinux_context 0 0 # added by CernVM-FS for $name
EOF
  mount $rdonly_dir > /dev/null
  mount /cvmfs/$name
  echo "done"

  echo -n "Initial commit... "
  transaction $name > /dev/null
  echo "New CernVM-FS repository for $name" > /cvmfs/${name}/new_repository
  chown $cvmfs_user /cvmfs/${name}/new_repository
  publish $name > /dev/null
  cat $rdonly_dir/new_repository

  echo "\

Before you can install anything, call \`cvmfs_server transaction\`
to enable write access on your repository. Then install your
software in /cvmfs/$name as user $cvmfs_user.
Once you're happy, publish using \`cvmfs_server publish\`

For client configuration, have a look at 'cvmfs_server info'

If you go for production, backup you software signing keys in /etc/cvmfs/keys/!"
}


################################################################################


add_replica() {
  local name
  local stratum0
  local public_key
  local upstream
  local owner

  # optional parameter handling
  OPTIND=1
  while getopts "o:u:" option
  do
    case $option in
      u)
        upstream=$OPTARG
      ;;
      o)
        owner=$OPTARG
      ;;
      ?)
        shift $(($OPTIND-2))
        usage "Command add-replica: Unrecognized option: $1"
      ;;
    esac
  done

<<<<<<< HEAD
   # get repository name, stratum0 url and path of public key
  shift $(($OPTIND-1))
  check_parameter_count 3 $#

  name=$(get_repository_name $1)
  stratum0=$2
  public_key=$3
=======
   # get stratum0 url and path of public key
  shift $(($OPTIND-1))
  check_parameter_count 2 $#

  stratum0=$1
  public_key=$2

  name=$(cvmfs_swissknife info -r $stratum0 -n 2>/dev/null) || die "Failed to access Stratum0 repository at $stratum0"
>>>>>>> aa970c04

  # default values
  [ x"$upstream" = x ] && upstream="local:/srv/cvmfs/$name"

  # additional configuration
  local cvmfs_user=`get_cvmfs_owner $name $owner`
  local spool_dir="/var/spool/cvmfs/${name}"
  local pipe_paths="${spool_dir}/paths"
  local pipe_digests="${spool_dir}/digests"
  local temp_dir="${spool_dir}/tmp"
  local repository_dir;
  if is_local_upstream $upstream; then
    repository_dir=$(get_local_upstream $upstream)
  fi

  # Sanity checks
  is_root || die "Only root can create a new repository"
<<<<<<< HEAD
  if is_local_upstream $upstream; then
    [ -d /etc/${APACHE} ] && ${SERVICE_BIN} ${APACHE} status >/dev/null || die "Apache must be installed and running"
  fi
  check_repository_existence $name && die "Repository $name already exists."
=======
  check_user $cvmfs_user || die "No user $cvmfs_user"
  if is_local_upstream $upstream; then
    [ -d /etc/${APACHE} ] && ${SERVICE_BIN} ${APACHE} status >/dev/null || die "Apache must be installed and running"
  fi
  if check_repository_existence $name; then
    if is_stratum0 $name; then
      die "Repository $name already exists as a Stratum0 repository. You cannot create a Stratum1 replica for $name on this machine."
    else
      die "There is already a Stratum1 repository $name"
    fi
  fi
>>>>>>> aa970c04

  echo -n "Creating configuration files... "
  mkdir -p /etc/cvmfs/repositories.d/${name}
  cat > /etc/cvmfs/repositories.d/${name}/server.conf << EOF
# Created by cvmfs_server.
CVMFS_REPOSITORY_NAME=$name
CVMFS_REPOSITORY_TYPE=stratum1
CVMFS_USER=$cvmfs_user
CVMFS_SPOOL_DIR=$spool_dir
CVMFS_STRATUM0=$stratum0
CVMFS_UPSTREAM_STORAGE=$upstream
EOF
  cat > /etc/cvmfs/repositories.d/${name}/replica.conf << EOF
# Created by cvmfs_server.
CVMFS_NUM_WORKERS=16
CVMFS_PUBLIC_KEY=$public_key
CVMFS_HTTP_TIMEOUT=10
CVMFS_HTTP_RETRIES=3
EOF
  if is_local_upstream $upstream; then
    cat > /etc/${APACHE}/conf.d/cvmfs.${name}.conf << EOF
# Translation URL to real pathname
Alias /cvmfs/$name ${repository_dir}
<Directory "${repository_dir}">
    Options -MultiViews
    AllowOverride All
    Order allow,deny
    Allow from all

    EnableMMAP Off
    EnableSendFile Off

    AddType application/x-cvmfs .cvmfspublished .cvmfswhitelist

    Header unset Last-Modified
    FileETag None

    ExpiresActive On
    ExpiresDefault "access plus 3 days"
    ExpiresByType text/html "access plus 5 minutes"
    ExpiresByType application/x-cvmfs "access plus 1 minutes"
</Directory>
EOF
  fi
  echo "done"

  echo -n "Create CernVM-FS Storage... "
  mkdir -p $spool_dir
  if [ x"$repository_dir" != x ]; then
    create_repository_skeleton $repository_dir $cvmfs_user > /dev/null
    mkdir $repository_dir/data/txn
    chown $cvmfs_user $repository_dir/data/txn
    ln -s $repository_dir/data/txn $temp_dir
  else
    mkdir -p $temp_dir
  fi
  mkfifo -m 0660 $pipe_paths $pipe_digests
  chown -R $cvmfs_user $spool_dir
  reload_apache > /dev/null
  echo "done"

  echo "\

Use 'cvmfs_server snapshot' to replicate $name.
Make sure to install the repository public key in /etc/cvmfs/keys/
You might have to add the key in /etc/cvmfs/repositories.d/${name}/replica.conf"
}


################################################################################


rmfs() {
  local name
  local spool_dir
  local upstream
  local type
  local force=0

  # optional parameter handling
  OPTIND=1
  while getopts "f" option
  do
    case $option in
      f)
        force=1
      ;;
      ?)
        shift $(($OPTIND-2))
        usage "Command rmfs: Unrecognized option: $1"
      ;;
    esac
  done
<<<<<<< HEAD

  # get repository name
  shift $(($OPTIND-1))
  check_parameter_count_with_guessing $#
  name=$(get_or_guess_repository_name $1)

  # sanity checks
  is_root || die "Only root can remove a repository"
  check_repository_existence $name || die "The repository $name does not exist"

  # better ask the user again!
  if [ $force -ne 1 ]; then
    local reply
    read -p "You are about to WIPE OUT THE CERNVM-FS REPOSITORY $name INCLUDING SIGNING KEYS!  Are you sure (y/N)? " reply
    if [ "$reply" != "y" ] && [ "$reply" != "Y" ]; then
      return 1
    fi
  fi

  # get information about repository
  . /etc/cvmfs/repositories.d/$name/server.conf
  spool_dir=$CVMFS_SPOOL_DIR
  upstream=$CVMFS_UPSTREAM_STORAGE
  type=$CVMFS_REPOSITORY_TYPE

=======

  # get repository name
  shift $(($OPTIND-1))
  check_parameter_count_with_guessing $#
  name=$(get_or_guess_repository_name $1)

  # sanity checks
  is_root || die "Only root can remove a repository"
  check_repository_existence $name || die "The repository $name does not exist"

  # better ask the user again!
  if [ $force -ne 1 ]; then
    local reply
    read -p "You are about to WIPE OUT THE CERNVM-FS REPOSITORY $name INCLUDING SIGNING KEYS!  Are you sure (y/N)? " reply
    if [ "$reply" != "y" ] && [ "$reply" != "Y" ]; then
      return 1
    fi
  fi

  # get information about repository
  . /etc/cvmfs/repositories.d/$name/server.conf
  spool_dir=$CVMFS_SPOOL_DIR
  upstream=$CVMFS_UPSTREAM_STORAGE
  type=$CVMFS_REPOSITORY_TYPE

>>>>>>> aa970c04
  # do it!
  ensure_enabled_apache_modules

  [ x"$spool_dir" = x ] && die "Spool directory undefined"
  [ x"$upstream" = x ] && die "Upstream storage undefined"
  [ x"$type" = x ] && die "Repository type undefined"

  if [ "$type" = "stratum0" ]; then
    echo -n "Unmounting CernVM-FS Area... "
    sed -i -e "/added by CernVM-FS for ${name}/d" /etc/fstab
    mount | grep -q " /cvmfs/$name " && umount /cvmfs/$name
    mount | grep -q " ${spool_dir}/rdonly " && umount ${spool_dir}/rdonly
    if [ -d /cvmfs/$name ]; then 
      rmdir /cvmfs/$name
    fi
    echo "done"
  fi

  echo -n "Removing spool area... "
  rm -rf $spool_dir
  echo done

  if is_local_upstream $upstream; then
    local repository_dir=$(get_local_upstream $upstream)
    if [ "x"$repository_dir != x ]; then
      echo -n "Removing repository storage... "
      rm -rf $repository_dir
      echo "done"
    fi
  fi

  echo -n "Removing keys and configuration... "
  if [ "$type" = stratum0 ]; then
    rm -f /etc/cvmfs/keys/$name.masterkey \
        /etc/cvmfs/keys/$name.pub \
        /etc/cvmfs/keys/$name.key \
        /etc/cvmfs/keys/$name.crt
  fi
  if is_local_upstream $upstream; then
    rm -f /etc/${APACHE}/conf.d/cvmfs.${name}.conf
    reload_apache > /dev/null
  fi
  sed -i -e "/added by CernVM-FS for ${name}/d" /etc/sudoers
  rm -rf /etc/cvmfs/repositories.d/$name
  echo "done"

  echo "CernVM-FS repository $name wiped out!"
}


################################################################################


resign() {
  local name

  # get repository name
  check_parameter_count_with_guessing $#
  name=$(get_or_guess_repository_name $1)

  # sanity checks
  check_repository_existence $name || die "The repository $name does not exist"
  is_root || die "Only root can resign repositories"
  is_stratum0 $name || die "This is not a stratum 0 repository ($name)"
  
  # get repository information
  . /etc/cvmfs/repositories.d/$name/server.conf

  # do it!
  create_whitelist $name $CVMFS_USER \
      ${CVMFS_UPSTREAM_STORAGE},${CVMFS_SPOOL_DIR}/paths,${CVMFS_SPOOL_DIR}/digests \
      ${CVMFS_SPOOL_DIR}/tmp
}


################################################################################


info() {
  local name
  local stratum0

  # get repository name
  check_parameter_count_with_guessing $#
  name=$(get_or_guess_repository_name $1)

  echo $name
<<<<<<< HEAD

  # sanity checks
  check_repository_existence $name || die "The repository $name does not exist"
  is_stratum0 $name || die "This is not a stratum 0 repository"
  
  # get repository information
  . /etc/cvmfs/repositories.d/$name/server.conf
  stratum0=$CVMFS_STRATUM0

=======

  # sanity checks
  check_repository_existence $name || die "The repository $name does not exist"
  is_stratum0 $name || die "This is not a stratum 0 repository"
  
  # get repository information
  . /etc/cvmfs/repositories.d/$name/server.conf
  stratum0=$CVMFS_STRATUM0

>>>>>>> aa970c04
  # do it!
  echo "Repository name: $name"
  get_expiry $name $stratum0
  echo

  echo "\
Client configuration:
Add $name to CVMFS_REPOSITORIES in /etc/cvmfs/default.local
Create /etc/cvmfs/config.d/${name}.conf and set
  CVMFS_SERVER_URL=$stratum0
  CVMFS_PUBLIC_KEY=/etc/cvmfs/keys/${name}.pub
Copy /etc/cvmfs/keys/${name}.pub to the client"
}


################################################################################


check() {
  local name
  local upstream
  local repository_dir

  # get repository name
  check_parameter_count_with_guessing $#
  name=$(get_or_guess_repository_name $1)

  # sanity checks
  check_repository_existence $name || die "The repository $name does not exist"
  
  # get repository information
  . /etc/cvmfs/repositories.d/$name/server.conf
  upstream=$CVMFS_UPSTREAM_STORAGE
  repository_dir=$(get_local_upstream $upstream)

  # do it!
  [ "x$CVMFS_LOG_LEVEL" != x ] && log_level="-l $CVMFS_LOG_LEVEL"

  echo "Verifying $name"
  cvmfs_swissknife check -c $log_level -r $repository_dir
}


################################################################################


list() {
  for repository in /etc/cvmfs/repositories.d/*; do
    if [ "x$repository" = "x/etc/cvmfs/repositories.d/*" ]; then
      return 0
    fi
    . ${repository}/server.conf
    local name=$(basename $repository)
    echo "$name ($CVMFS_REPOSITORY_TYPE)"
  done
}


################################################################################


transaction() {
  local name
  local spool_dir

  # get repository name
  check_parameter_count_with_guessing $#
  name=$(get_or_guess_repository_name $1)

  # sanity checks
  check_repository_existence $name || die "The repository $name does not exist"
  is_stratum0 $name || die "This is not a stratum 0 repository"
  
  # get repository information
  . /etc/cvmfs/repositories.d/$name/server.conf
  spool_dir=$CVMFS_SPOOL_DIR

  # more sanity checks
  [ -f ${spool_dir}/in_transaction ] && die "Repository $name in already in a transaction"

  # do it!
  transaction_before_hook $name
  sudo mount -o remount,rw /cvmfs/$name
  touch ${spool_dir}/in_transaction
  transaction_after_hook $name
}


################################################################################


abort() {
  local name
  local user
  local spool_dir
  local force=0

  # optional parameter handling
  OPTIND=1
  while getopts "f" option
  do
    case $option in
      f)
        force=1
      ;;
      ?)
        shift $(($OPTIND-2))
        usage "Command abort: Unrecognized option: $1"
      ;;
    esac
  done

  # get repository name
  shift $(($OPTIND-1))
  check_parameter_count_with_guessing $#
  name=$(get_or_guess_repository_name $1)

  # sanity checks
  check_repository_existence $name || die "The repository $name does not exist"
  is_stratum0 $name || die "This is not a stratum 0 repository"

  # get repository information
  . /etc/cvmfs/repositories.d/$name/server.conf
  user=$CVMFS_USER
  spool_dir=$CVMFS_SPOOL_DIR

  # more sanity checks
  [ -f ${spool_dir}/in_transaction ] || die "Not in a transaction"
  $fuser -m /cvmfs/$name > /dev/null 2>&1 && die "Open file descriptors on $name"

  # better ask the user once again!
  if [ $force -ne 1 ]; then
    local reply
    read -p "You are about to DISCARD ALL CHANGES OF THE CURRENT TRANSACTION for $name!  Are you sure (y/N)? " reply
    if [ "$reply" != "y" ] && [ "$reply" != "Y" ]; then
      return 1
    fi
  fi

  # do it!
  local user_shell="sh -c"
  [ $(whoami) != $user ] && user_shell="sudo -H -u $user sh -c"

  abort_before_hook $name
  sudo umount /cvmfs/$name
  rm -rf ${spool_dir}/tmp/*
  sudo rm -rf ${spool_dir}/scratch
  $user_shell "mkdir /var/spool/cvmfs/${name}/scratch"
  sudo mount /cvmfs/$name
  rm -f ${spool_dir}/in_transaction
  abort_after_hook $name
}


################################################################################


publish() {
  local name
  local user
  local spool_dir
  local stratum0
  local upstream
  local debug=0

  # optional parameter handling
  OPTIND=1
  while getopts "dD" option
  do
    case $option in
      d)
        debug=1
      ;;
      D)
        debug=2
      ;;
      ?)
        shift $(($OPTIND-2))
        usage "Command publish: Unrecognized option: $1"
      ;;
    esac
  done

  # get repository name
  shift $(($OPTIND-1))
  check_parameter_count_with_guessing $#
  name=$(get_or_guess_repository_name $1)

  # sanity checks
  check_repository_existence $name || die "The repository $name does not exist"
  is_stratum0 $name || die "This is not a stratum 0 repository"

  # get repository information
  . /etc/cvmfs/repositories.d/$name/server.conf
  user=$CVMFS_USER
  spool_dir=$CVMFS_SPOOL_DIR
  stratum0=$CVMFS_STRATUM0
  upstream=$CVMFS_UPSTREAM_STORAGE

  # more sanity checks
  [ -f ${spool_dir}/in_transaction ] || die "Not in a transaction"
  $fuser -m /cvmfs/$name > /dev/null 2>&1 && die "Open file descriptors on $name"

  # do it!
  local swissknife="cvmfs_swissknife"

  # enable the debug mode?
  if [ $debug -ne 0 ]
  then
    if [ -f /usr/bin/cvmfs_swissknife_debug ]; then
      case $debug in
        1)
          # in case something breaks we are provided with a GDB prompt.
          swissknife="gdb --quiet --eval-command=run --eval-command=quit --args cvmfs_swissknife_debug"
        ;;
        2)
          # attach gdb and provide a prompt WITHOUT actual running the program
          swissknife="gdb --quiet --args cvmfs_swissknife_debug"
        ;;
      esac
    else
      echo -e "WARNING: compile with CVMFS_SERVER_DEBUG to allow for debug mode!\nFalling back to release mode...."
    fi
  fi

  local user_shell="sh -c"
  [ $(whoami) != $user ] && user_shell="sudo -H -u $user sh -c"
<<<<<<< HEAD

  publish_before_hook $name
  sudo /bin/mount -o remount,ro /cvmfs/$name
  local base_hash=$(attr -qg root_hash ${spool_dir}/rdonly)
  local log_level=
  [ "x$CVMFS_LOG_LEVEL" != x ] && log_level="-z $CVMFS_LOG_LEVEL"

=======

  publish_before_hook $name
  sudo /bin/mount -o remount,ro /cvmfs/$name
  local base_hash=$(attr -qg root_hash ${spool_dir}/rdonly)
  local log_level=
  [ "x$CVMFS_LOG_LEVEL" != x ] && log_level="-z $CVMFS_LOG_LEVEL"

>>>>>>> aa970c04
  local sync_command="$swissknife sync -x -u /cvmfs/$name \
    -s ${spool_dir}/scratch \
    -c ${spool_dir}/rdonly \
    -t ${spool_dir}/tmp \
    -b $base_hash \
    -r ${upstream},${spool_dir}/paths,${spool_dir}/digests \
    -w $stratum0 \
    -o ${spool_dir}/tmp/manifest \
    $log_level"
  local sign_command="$swissknife sign -c /etc/cvmfs/keys/${name}.crt \
    -k /etc/cvmfs/keys/${name}.key \
    -n $name \
    -m ${spool_dir}/tmp/manifest \
    -t ${spool_dir}/tmp \
    -r ${upstream},${spool_dir}/paths,${spool_dir}/digests"

  $user_shell "$sync_command" || die "Synchronization failed\n\nExecuted Command:\n$sync_command"
  $user_shell "$sign_command" || die "Signing failed\n\nExecuted Command:\n$sign_command"
  echo "Remounting newly created repository revision"
  sudo umount /cvmfs/$name
  sudo umount ${spool_dir}/rdonly
  sudo rm -rf ${spool_dir}/scratch
  rm -rf ${spool_dir}/tmp/*
  $user_shell "mkdir ${spool_dir}/scratch"
  sudo mount ${spool_dir}/rdonly > /dev/null
  sudo mount /cvmfs/$name
  rm -f ${spool_dir}/in_transaction
  publish_after_hook $name
}


################################################################################


snapshot() {
  local name
  local user
  local spool_dir
  local stratum0
  local upstream
  local num_workers
  local public_key
  local timeout
  local retries

  # get repository name
  check_parameter_count_with_guessing $#
  name=$(get_or_guess_repository_name $1)

  # sanity checks
  check_repository_existence $name || die "The repository $name does not exist"
  is_stratum1 $name || die "This is not a stratum 1 repository"

  # get repository information
  . /etc/cvmfs/repositories.d/$name/server.conf
  . /etc/cvmfs/repositories.d/$name/replica.conf
  user=$CVMFS_USER
  spool_dir=$CVMFS_SPOOL_DIR
  stratum0=$CVMFS_STRATUM0
  upstream=$CVMFS_UPSTREAM_STORAGE
  num_workers=$CVMFS_NUM_WORKERS
  public_key=$CVMFS_PUBLIC_KEY
  timeout=$CVMFS_HTTP_TIMEOUT
  retries=$CVMFS_HTTP_RETRIES

  # do it!
  local user_shell="sh -c"
  [ $(whoami) != $user ] && user_shell="sudo -H -u $user sh -c"

  local log_level=
  [ "x$CVMFS_LOG_LEVEL" != x ] && log_level="-z $CVMFS_LOG_LEVEL"
  local with_history=
  if [ -f /etc/cvmfs/repositories.d/{$name}/last_snapshot ]; then
    with_history="-p"
  else
    echo "Initial snapshot"
  fi

  $user_shell "cvmfs_swissknife pull -m $name \
    -u $stratum0 \
    -r ${upstream},${spool_dir}/paths,${spool_dir}/digests \
    -x ${spool_dir}/tmp \
    -k $public_key \
    -n $num_workers \
    -t $timeout \
    -a $retries $with_history $log_level"
  date > /etc/cvmfs/repositories.d/${name}/last_snapshot
}


################################################################################


skeleton() {
  local skeleton_dir
  local skeleton_user

  # get skeleton destination directory
  if [ $# -eq 0 ]; then
    die "Command skeleton: Please provide a skeleton destination directory"
  fi
  if [ $# -gt 1 ]; then
    die "Command skeleton: Too many arguments"
  fi
  skeleton_dir=$1

  # ask for the skeleton dir owern
  read -p "Owner of $skeleton_dir [$(whoami)]: " skeleton_user

  # default values
  [ x"$skeleton_user" = x ] && skeleton_user=$(whoami)

  # sanity checks
  check_user $skeleton_user || die "No user $skeleton_user"
  
  # do it!
  create_repository_skeleton $skeleton_dir $skeleton_user
}


################################################################################
#                                                                              #
#                                Entry Point                                   #
#                                                                              #
################################################################################


# check if there is at least a selected sub-command
if [ $# -lt 1 ]; then
  usage
fi

# check if the given sub-command is known and, if so, call it
subcommand=$1
shift
if is_subcommand $subcommand; then
  # replace a dash (-) by an underscore (_) and call the requested sub-command
  eval "$(echo $subcommand | sed 's/-/_/g') $@"
else
  usage "Unrecognized command: $subcommand"
fi<|MERGE_RESOLUTION|>--- conflicted
+++ resolved
@@ -5,13 +5,10 @@
 # on a Stratum 0/1 server
 
 set -e # ESSENTIAL! Don't remove this!
-<<<<<<< HEAD
-=======
        # Stops the server script in case anything unexpected occures, so that
        # malfunctions cause as less as possible damage.
        # For example a crashing `cvmfs_server publish` is prevented from wiping
        # the scratch area, giving us a chance to fix and retry the process.
->>>>>>> aa970c04
 
 die() {
   echo -e $1 >&2
@@ -26,11 +23,7 @@
 ################################################################################
 
 
-<<<<<<< HEAD
-# setup server hooks
-=======
 # setup server hooks: no-ops (overrideable by /etc/cvmfs/cvmfs_server_hooks.sh)
->>>>>>> aa970c04
 transaction_before_hook() { :; }
 transaction_after_hook() { :; }
 abort_before_hook() { :; }
@@ -103,11 +96,7 @@
                 <fully qualified repository name>
                 Creates a new repository with a given name
   add-replica   [-u stratum1 upstream storage] [-o owner]
-<<<<<<< HEAD
-                <fully qualified name> <stratum 0 url> <public key>
-=======
                 <stratum 0 url> <public key>
->>>>>>> aa970c04
                 Creates a Stratum 1 replica of a Stratum 0 repository
   publish       [-d debug mode | -D blocking debug mode]
                 <fully qualified name>
@@ -251,12 +240,9 @@
 # the repository name based on the repositories present in the system
 # Note: if the parameter count does not fit or if guessing is impossible,
 #       this will print the usage string with an error message and exit
-<<<<<<< HEAD
-=======
 # Note: this method is commonly used right before invoking
 #       `get_or_guess_repository_name` to check its preconditions and report
 #       error before actually doing something wrong
->>>>>>> aa970c04
 #
 # @param provided_parameter_count  number of parameters provided by the user
 check_parameter_count_with_guessing() {
@@ -279,22 +265,12 @@
 # if there was no repository name given and there is only one repository present
 # in the system, it automatically returns the name of this one.
 #
-<<<<<<< HEAD
-# @param expected_parameter_count  the number of expected parameters
-# @param variadic                  all provided command line parameters ($@)
-# @return                          echoes a suitable repository name
-get_or_guess_repository_name() {
-  local repository_name=$1
-
-  if [ x"$repository_name" == x ]; then
-=======
 # @param repository_name  the name of the repository to work on (might be empty)
 # @return                 echoes a suitable repository name
 get_or_guess_repository_name() {
   local repository_name=$1
 
   if [ "x$repository_name" = "x" ]; then
->>>>>>> aa970c04
     echo $(get_repository_name $(ls /etc/cvmfs/repositories.d))
   else
     echo $(get_repository_name $repository_name)
@@ -516,7 +492,6 @@
       ;;
     esac
   done
-<<<<<<< HEAD
 
   # get repository name
   shift $(($OPTIND-1))
@@ -531,22 +506,6 @@
   check_repository_existence $name && die "The repository $name already exists"
   is_root || die "Only root can create a new repository"
 
-=======
-
-  # get repository name
-  shift $(($OPTIND-1))
-  check_parameter_count 1 $#
-  name=$(get_repository_name $1)
-
-  # default values
-  [ x"$stratum0" = x ] && stratum0="http://localhost/cvmfs/$name"
-  [ x"$upstream" = x ] && upstream="local:/srv/cvmfs/$name"
-
-  # sanity checks
-  check_repository_existence $name && die "The repository $name already exists"
-  is_root || die "Only root can create a new repository"
-
->>>>>>> aa970c04
   # other configurations
   local cvmfs_user=`get_cvmfs_owner $name $owner`
   local spool_dir="/var/spool/cvmfs/${name}"
@@ -745,15 +704,6 @@
     esac
   done
 
-<<<<<<< HEAD
-   # get repository name, stratum0 url and path of public key
-  shift $(($OPTIND-1))
-  check_parameter_count 3 $#
-
-  name=$(get_repository_name $1)
-  stratum0=$2
-  public_key=$3
-=======
    # get stratum0 url and path of public key
   shift $(($OPTIND-1))
   check_parameter_count 2 $#
@@ -762,7 +712,6 @@
   public_key=$2
 
   name=$(cvmfs_swissknife info -r $stratum0 -n 2>/dev/null) || die "Failed to access Stratum0 repository at $stratum0"
->>>>>>> aa970c04
 
   # default values
   [ x"$upstream" = x ] && upstream="local:/srv/cvmfs/$name"
@@ -780,12 +729,6 @@
 
   # Sanity checks
   is_root || die "Only root can create a new repository"
-<<<<<<< HEAD
-  if is_local_upstream $upstream; then
-    [ -d /etc/${APACHE} ] && ${SERVICE_BIN} ${APACHE} status >/dev/null || die "Apache must be installed and running"
-  fi
-  check_repository_existence $name && die "Repository $name already exists."
-=======
   check_user $cvmfs_user || die "No user $cvmfs_user"
   if is_local_upstream $upstream; then
     [ -d /etc/${APACHE} ] && ${SERVICE_BIN} ${APACHE} status >/dev/null || die "Apache must be installed and running"
@@ -797,7 +740,6 @@
       die "There is already a Stratum1 repository $name"
     fi
   fi
->>>>>>> aa970c04
 
   echo -n "Creating configuration files... "
   mkdir -p /etc/cvmfs/repositories.d/${name}
@@ -891,7 +833,6 @@
       ;;
     esac
   done
-<<<<<<< HEAD
 
   # get repository name
   shift $(($OPTIND-1))
@@ -917,33 +858,6 @@
   upstream=$CVMFS_UPSTREAM_STORAGE
   type=$CVMFS_REPOSITORY_TYPE
 
-=======
-
-  # get repository name
-  shift $(($OPTIND-1))
-  check_parameter_count_with_guessing $#
-  name=$(get_or_guess_repository_name $1)
-
-  # sanity checks
-  is_root || die "Only root can remove a repository"
-  check_repository_existence $name || die "The repository $name does not exist"
-
-  # better ask the user again!
-  if [ $force -ne 1 ]; then
-    local reply
-    read -p "You are about to WIPE OUT THE CERNVM-FS REPOSITORY $name INCLUDING SIGNING KEYS!  Are you sure (y/N)? " reply
-    if [ "$reply" != "y" ] && [ "$reply" != "Y" ]; then
-      return 1
-    fi
-  fi
-
-  # get information about repository
-  . /etc/cvmfs/repositories.d/$name/server.conf
-  spool_dir=$CVMFS_SPOOL_DIR
-  upstream=$CVMFS_UPSTREAM_STORAGE
-  type=$CVMFS_REPOSITORY_TYPE
-
->>>>>>> aa970c04
   # do it!
   ensure_enabled_apache_modules
 
@@ -1031,7 +945,6 @@
   name=$(get_or_guess_repository_name $1)
 
   echo $name
-<<<<<<< HEAD
 
   # sanity checks
   check_repository_existence $name || die "The repository $name does not exist"
@@ -1041,17 +954,6 @@
   . /etc/cvmfs/repositories.d/$name/server.conf
   stratum0=$CVMFS_STRATUM0
 
-=======
-
-  # sanity checks
-  check_repository_existence $name || die "The repository $name does not exist"
-  is_stratum0 $name || die "This is not a stratum 0 repository"
-  
-  # get repository information
-  . /etc/cvmfs/repositories.d/$name/server.conf
-  stratum0=$CVMFS_STRATUM0
-
->>>>>>> aa970c04
   # do it!
   echo "Repository name: $name"
   get_expiry $name $stratum0
@@ -1279,7 +1181,6 @@
 
   local user_shell="sh -c"
   [ $(whoami) != $user ] && user_shell="sudo -H -u $user sh -c"
-<<<<<<< HEAD
 
   publish_before_hook $name
   sudo /bin/mount -o remount,ro /cvmfs/$name
@@ -1287,15 +1188,6 @@
   local log_level=
   [ "x$CVMFS_LOG_LEVEL" != x ] && log_level="-z $CVMFS_LOG_LEVEL"
 
-=======
-
-  publish_before_hook $name
-  sudo /bin/mount -o remount,ro /cvmfs/$name
-  local base_hash=$(attr -qg root_hash ${spool_dir}/rdonly)
-  local log_level=
-  [ "x$CVMFS_LOG_LEVEL" != x ] && log_level="-z $CVMFS_LOG_LEVEL"
-
->>>>>>> aa970c04
   local sync_command="$swissknife sync -x -u /cvmfs/$name \
     -s ${spool_dir}/scratch \
     -c ${spool_dir}/rdonly \
